--- conflicted
+++ resolved
@@ -516,7 +516,6 @@
             }
 
 
-<<<<<<< HEAD
             /**
             * @brief Retrieves all entities that have all the specified components.
             *
@@ -545,15 +544,12 @@
             }
 
         void updateSystemEntities() const;
-
-=======
             bool supportsMementoPattern(const std::any& component) const;
             std::any saveComponent(const std::any& component) const;
             std::any restoreComponent(const std::any& memento, const std::type_index& componentType) const;
             void addComponentAny(Entity entity, const std::type_index& typeIndex, const std::any& component);
 
             Entity duplicateEntity(Entity sourceEntity) const;
->>>>>>> 63e5330c
         private:
             template<typename Component>
             void processComponentSignature(Signature& required, Signature& excluded) const {
