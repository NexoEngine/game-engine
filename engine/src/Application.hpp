//// Application.hpp //////////////////////////////////////////////////////////
//
//  zzzzz       zzz  zzzzzzzzzzzzz    zzzz      zzzz       zzzzzz  zzzzz
//  zzzzzzz     zzz  zzzz                    zzzz       zzzz           zzzz
//  zzz   zzz   zzz  zzzzzzzzzzzzz         zzzz        zzzz             zzz
//  zzz    zzz  zzz  z                  zzzz  zzzz      zzzz           zzzz
//  zzz         zzz  zzzzzzzzzzzzz    zzzz       zzz      zzzzzzz  zzzzz
//
//  Author:      Mehdy MORVAN
//  Date:        08/11/2024
//  Description: Header file for the main application
//
///////////////////////////////////////////////////////////////////////////////
#pragma once

#include <iostream>
#include <memory>
#include <vector>
#include <glad/glad.h>

#include "Types.hpp"
#include "renderer/Window.hpp"
#include "core/event/WindowEvent.hpp"
#include "core/event/SignalEvent.hpp"
#include "ecs/Coordinator.hpp"
#include "core/scene/SceneManager.hpp"
#include "Logger.hpp"
#include "Timer.hpp"
#include "WorldState.hpp"
#include "components/Light.hpp"
#include "components/PhysicsBodyComponent.hpp"

#include "systems/CameraSystem.hpp"
#include "systems/LightSystem.hpp"
<<<<<<< HEAD
#include "systems/PhysicsSystem.hpp"
=======
#include "systems/RenderCommandSystem.hpp"
#include "systems/RenderBillboardSystem.hpp"
#include "systems/TransformHierarchySystem.hpp"
#include "systems/TransformMatrixSystem.hpp"
>>>>>>> 63e5330c

#define NEXO_PROFILE(name) nexo::Timer timer##__LINE__(name, [&](ProfileResult profileResult) {m_profileResults.push_back(profileResult); })

namespace nexo {

    namespace system {
        class ScriptingSystem;
    }

    enum EventDebugFlags {
        DEBUG_LOG_RESIZE_EVENT = 1 << 0,
        DEBUG_LOG_KEYBOARD_EVENT = 1 << 1,
        DEBUG_LOG_MOUSE_CLICK_EVENT = 1 << 2,
        DEBUG_LOG_MOUSE_SCROLL_EVENT = 1 << 3,
        DEBUG_LOG_MOUSE_MOVE_EVENT = 1 << 4
    };

    class Application : LISTENS_TO(
        event::EventKey,
        event::EventWindowClose,
        event::EventWindowResize,
        event::EventMouseClick,
        event::EventMouseScroll,
        event::EventMouseMove,
        event::EventAnySignal,
        event::EventSignal<SIGTERM>,
        event::EventSignalInterrupt
    ) {
        public:
            ~Application() override = default;
            Application(const Application&) = delete;
            Application& operator=(const Application&) = delete;
            Application(Application&&) = delete;
            Application& operator=(Application&&) = delete;

            void init();

            /**
             * @brief Begins a new frame by updating the timestep.
             *
             * Calculates the time elapsed since the last frame using glfwGetTime()
             * and updates the current timestep. Also updates the last frame time.
             */
            void beginFrame();

            struct SceneInfo {
                scene::SceneId id;
                RenderingType renderingType = RenderingType::WINDOW;
                SceneType sceneType = SceneType::GAME;
                bool isChildWindow = false; //<< Is the current scene embedded in a sub window ?
                glm::vec2 viewportBounds[2]{}; //<< Viewport bounds in absolute coordinates (if the window viewport is embedded in the window), this is used for mouse coordinates
            };

            /**
             * @brief Runs the application for the specified scene and rendering type.
             *
             * This function performs the following steps:
             *  - Retrieves the RenderContext singleton and sets the current scene to be rendered.
             *  - If the application window is not minimized:
             *      - If the scene is marked as rendered, it updates the camera context, light, and render systems.
             *      - If the scene is active, it updates the perspective camera controller system.
             *  - Depending on the rendering type, it triggers a window update (swaps buffers and polls events).
             *  - Dispatches events via the EventManager.
             *  - Resets the RenderContext for the next frame.
             *  - If profiling is enabled, displays the profiling results.
             *
             * @param sceneId The ID of the scene to render.
             * @param renderingType The rendering mode (e.g., WINDOW or other types).
             * @param sceneType The type of scene to render.
             */
            void run(const SceneInfo &sceneInfo);

            /**
             * @brief Ends the current frame by clearing processed events.
             *
             * Clears all the events that have been dispatched during the frame,
             * preparing the EventManager for the next frame.
             */
            void endFrame();

            void handleEvent(event::EventKey &event) override
            {
                if (this->m_eventDebugFlags & DEBUG_LOG_KEYBOARD_EVENT)
                    std::cout << event << std::endl;
            }

            void handleEvent([[maybe_unused]] event::EventWindowClose &event) override
            {
                m_isRunning = false;
            }

            void handleEvent(event::EventWindowResize &event) override
            {
                if (event.height == 0 || event.width == 0)
                    m_isMinimized = true;
                if (m_isMinimized && event.width != 0 && event.height != 0)
                    m_isMinimized = false;
                if (this->m_eventDebugFlags & DEBUG_LOG_RESIZE_EVENT)
                    std::cout << event << std::endl;
            }

            void handleEvent(event::EventMouseClick &event) override
            {
                if (this->m_eventDebugFlags & DEBUG_LOG_MOUSE_CLICK_EVENT)
                    std::cout << event << std::endl;
            }

            void handleEvent(event::EventMouseScroll &event) override
            {
                if (this->m_eventDebugFlags & DEBUG_LOG_MOUSE_SCROLL_EVENT)
                    std::cout << event << std::endl;
            }

            void handleEvent(event::EventMouseMove &event) override
            {
                if (this->m_eventDebugFlags & DEBUG_LOG_MOUSE_MOVE_EVENT)
                    std::cout << event << std::endl;
            }

            void handleEvent(event::EventAnySignal &event) override
            {
                LOG(NEXO_INFO, "Received signal via {}", event);
            }

            void handleEvent(event::EventSignal<SIGTERM>&) override
            {
                LOG(NEXO_INFO, "Received terminate signal");
                m_isRunning = false;
            }

            void handleEvent(event::EventSignalInterrupt&) override
            {
                LOG(NEXO_INFO, "Received interrupt signal");
                m_isRunning = false;
            }

            [[nodiscard]] std::shared_ptr<event::EventManager> getEventManager() const { return m_eventManager; };
            void setEventDebugFlags(const int flags) {m_eventDebugFlags = flags; };
            void removeEventDebugFlags(const int flag) {m_eventDebugFlags &= flag; };
            void addEventDebugFlag(const int flag) {m_eventDebugFlags |= flag; };
            void resetEventDebugFlags() {m_eventDebugFlags = 0; };

            bool isRunning() const { return m_isRunning; };

            /**
             * @brief Creates a new entity.
             *
             * Delegates the creation to the ECS coordinator.
             *
             * @return ecs::Entity The newly created entity.
             */
            ecs::Entity createEntity() const;

            std::shared_ptr<system::PhysicsSystem> getPhysicsSystem() const {
                return m_physicsSystem;
            }

            /**
             * @brief Deletes an existing entity.
             *
             * If the entity has a SceneTag component, it is first removed from the corresponding scene,
             * and then destroyed by the ECS coordinator.
             *
             * @param entity The entity to delete.
             */
            void deleteEntity(ecs::Entity entity);
            void removeEntityFromParent(const ecs::Entity entity) const;
            void deleteEntityChildren(const ecs::Entity entity);

            static Application &getInstance()
            {
                if (!_instance)
                    _instance.reset(new Application());
                return *_instance;
            }

            template<typename DerivedApp, typename... Args>
            static void setInstance(Args &&... args)
            {
                _instance = std::make_unique<DerivedApp>(std::forward<Args>(args)...);
            }

            template<typename T>
            static T &getEntityComponent(const ecs::Entity entity)
            {
                return m_coordinator->getComponent<T>(entity);
            }

            static std::vector<std::type_index> getAllEntityComponentTypes(const ecs::Entity entity)
            {
                return m_coordinator->getAllComponentTypes(entity);
            }

            static std::vector<std::pair<std::type_index, std::any>> getAllEntityComponents(const ecs::Entity entity)
            {
                return m_coordinator->getAllComponents(entity);
            }

            scene::SceneManager &getSceneManager() { return m_SceneManager; }

            [[nodiscard]] const std::shared_ptr<renderer::NxWindow> &getWindow() const { return m_window; }
            [[nodiscard]] bool isWindowOpen() const { return m_window->isOpen(); }
            [[nodiscard]] WorldState &getWorldState() { return m_worldState; }

            int initScripting() const;
            int shutdownScripting() const;

            static std::shared_ptr<ecs::Coordinator> m_coordinator;
        protected:
            Application();
            std::shared_ptr<event::EventManager> m_eventManager;

        private:
            void registerAllDebugListeners();
            void registerSignalListeners();
            void registerEcsComponents() const;
            void registerWindowCallbacks() const;
            void registerSystems();
            void initScripting();

            void displayProfileResults() const;
            static std::unique_ptr<Application> _instance;

            scene::SceneId m_nextSceneId = 0;
            scene::SceneManager m_SceneManager;

            bool m_isRunning = true;
            bool m_isMinimized = false;
            bool m_displayProfileResult = true;
            std::shared_ptr<renderer::NxWindow> m_window;

            WorldState m_worldState;

            int m_eventDebugFlags{};

            std::shared_ptr<system::CameraContextSystem> m_cameraContextSystem;
            std::shared_ptr<system::LightSystem> m_lightSystem;
            std::shared_ptr<system::TransformMatrixSystem> m_transformMatrixSystem;
            std::shared_ptr<system::TransformHierarchySystem> m_transformHierarchySystem;
            std::shared_ptr<system::PerspectiveCameraControllerSystem> m_perspectiveCameraControllerSystem;
            std::shared_ptr<system::PerspectiveCameraTargetSystem> m_perspectiveCameraTargetSystem;
<<<<<<< HEAD
            std::shared_ptr<system::PhysicsSystem> m_physicsSystem;
=======
            std::shared_ptr<system::ScriptingSystem> m_scriptingSystem;
            std::shared_ptr<system::RenderCommandSystem> m_renderCommandSystem;
            std::shared_ptr<system::RenderBillboardSystem> m_renderBillboardSystem;
>>>>>>> 63e5330c

            std::vector<ProfileResult> m_profilesResults;

    };
}<|MERGE_RESOLUTION|>--- conflicted
+++ resolved
@@ -32,14 +32,11 @@
 
 #include "systems/CameraSystem.hpp"
 #include "systems/LightSystem.hpp"
-<<<<<<< HEAD
 #include "systems/PhysicsSystem.hpp"
-=======
 #include "systems/RenderCommandSystem.hpp"
 #include "systems/RenderBillboardSystem.hpp"
 #include "systems/TransformHierarchySystem.hpp"
 #include "systems/TransformMatrixSystem.hpp"
->>>>>>> 63e5330c
 
 #define NEXO_PROFILE(name) nexo::Timer timer##__LINE__(name, [&](ProfileResult profileResult) {m_profileResults.push_back(profileResult); })
 
@@ -281,13 +278,10 @@
             std::shared_ptr<system::TransformHierarchySystem> m_transformHierarchySystem;
             std::shared_ptr<system::PerspectiveCameraControllerSystem> m_perspectiveCameraControllerSystem;
             std::shared_ptr<system::PerspectiveCameraTargetSystem> m_perspectiveCameraTargetSystem;
-<<<<<<< HEAD
             std::shared_ptr<system::PhysicsSystem> m_physicsSystem;
-=======
             std::shared_ptr<system::ScriptingSystem> m_scriptingSystem;
             std::shared_ptr<system::RenderCommandSystem> m_renderCommandSystem;
             std::shared_ptr<system::RenderBillboardSystem> m_renderBillboardSystem;
->>>>>>> 63e5330c
 
             std::vector<ProfileResult> m_profilesResults;
 
