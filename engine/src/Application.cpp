--- conflicted
+++ resolved
@@ -108,12 +108,9 @@
         m_coordinator->registerComponent<components::MaterialComponent>();
         m_coordinator->registerComponent<components::NameComponent>();
         m_coordinator->registerSingletonComponent<components::RenderContext>();
-<<<<<<< HEAD
 
         m_coordinator->registerComponent<components::InActiveScene>();
         m_coordinator->registerComponent<components::PhysicsBodyComponent>();
-=======
->>>>>>> 63e5330c
     }
 
     void Application::registerWindowCallbacks() const
@@ -304,12 +301,9 @@
     {
        	auto &renderContext = m_coordinator->getSingletonComponent<components::RenderContext>();
 
-<<<<<<< HEAD
         constexpr float fixedTimestep = 1.0f / 60.0f;
         static float physicsAccumulator = 0.0f;
-=======
         m_scriptingSystem->update();
->>>>>>> 63e5330c
 
         if (!m_isMinimized)
         {
@@ -326,16 +320,12 @@
                 m_transformHierarchySystem->update();
 				m_cameraContextSystem->update();
 				m_lightSystem->update();
-<<<<<<< HEAD
-				m_renderSystem->update();
-        	    physicsAccumulator += m_currentTimestep;
-
-        	    while (physicsAccumulator >= fixedTimestep)
-        	    {
-        	        m_physicsSystem->update(fixedTimestep);
-        	        physicsAccumulator -= fixedTimestep;
-        	    }
-=======
+        physicsAccumulator += m_currentTimestep;
+
+        while (physicsAccumulator >= fixedTimestep) {
+            m_physicsSystem->update(fixedTimestep);
+            physicsAccumulator -= fixedTimestep;
+        }
 				m_renderCommandSystem->update();
 				m_renderBillboardSystem->update();
 				for (auto &camera : renderContext.cameras)
@@ -343,7 +333,6 @@
 				// We have to unbind after the whole pipeline since multiple passes can use the same textures
 				// but we cant bind everything beforehand since a resize can be triggered and invalidate the whole state
                 renderer::NxRenderer3D::get().unbindTextures();
->>>>>>> 63e5330c
 			}
 			if (m_SceneManager.getScene(sceneInfo.id).isActive())
 			{
