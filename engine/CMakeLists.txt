cmake_minimum_required(VERSION 3.10)

# Set project name
project(nexoRenderer VERSION 1.0.0)

# Specify the C++ standard
set(CMAKE_CXX_STANDARD 20)
set(CMAKE_CXX_STANDARD_REQUIRED True)

# Add source files
set(COMMON_SOURCES
        common/Exception.cpp
        common/math/Vector.cpp
        common/math/Projection.cpp
        engine/src/Nexo.cpp
        engine/src/EntityFactory3D.cpp
        engine/src/LightFactory.cpp
        engine/src/CameraFactory.cpp
        engine/src/Application.cpp
        engine/src/renderer/Window.cpp
        engine/src/core/event/Event.cpp
        engine/src/core/event/Input.cpp
        engine/src/core/event/SignalEvent.cpp
        engine/src/core/event/opengl/InputOpenGl.cpp
        engine/src/core/event/WindowEvent.cpp
        engine/src/components/Camera.cpp
        engine/src/renderer/Buffer.cpp
        engine/src/renderer/Shader.cpp
        engine/src/renderer/ShaderLibrary.cpp
        engine/src/renderer/ShaderStorageBuffer.cpp
        engine/src/renderer/VertexArray.cpp
        engine/src/renderer/RendererAPI.cpp
        engine/src/renderer/Renderer.cpp
        engine/src/renderer/RenderCommand.cpp
        engine/src/renderer/Texture.cpp
        engine/src/renderer/SubTexture2D.cpp
        engine/src/renderer/Renderer3D.cpp
        engine/src/renderer/Framebuffer.cpp
        engine/src/renderer/UniformCache.cpp
        engine/src/renderer/DrawCommand.cpp
        engine/src/renderer/RenderPipeline.cpp
        engine/src/renderer/primitives/Cube.cpp
        engine/src/renderer/primitives/Billboard.cpp
        engine/src/renderer/primitives/Tetrahedron.cpp
        engine/src/renderer/primitives/Pyramid.cpp
        engine/src/renderer/primitives/Cylinder.cpp
        engine/src/renderer/primitives/Sphere.cpp
        engine/src/core/scene/Scene.cpp
        engine/src/core/scene/SceneManager.cpp
        engine/src/ecs/Entity.cpp
        engine/src/ecs/Components.cpp
        engine/src/ecs/Coordinator.cpp
        engine/src/ecs/System.cpp
        engine/src/systems/CameraSystem.cpp
        engine/src/systems/RenderCommandSystem.cpp
        engine/src/systems/RenderBillboardSystem.cpp
        engine/src/systems/LightSystem.cpp
<<<<<<< HEAD
        engine/src/systems/PhysicsSystem.cpp
=======
        engine/src/systems/ScriptingSystem.cpp
>>>>>>> 63e5330c
        engine/src/systems/lights/AmbientLightSystem.cpp
        engine/src/systems/lights/PointLightsSystem.cpp
        engine/src/systems/lights/DirectionalLightsSystem.cpp
        engine/src/systems/lights/SpotLightsSystem.cpp
        engine/src/systems/TransformHierarchySystem.cpp
        engine/src/systems/TransformMatrixSystem.cpp
        engine/src/renderPasses/ForwardPass.cpp
        engine/src/renderPasses/GridPass.cpp
        engine/src/renderPasses/MaskPass.cpp
        engine/src/renderPasses/OutlinePass.cpp
        engine/src/assets/Asset.cpp
        engine/src/assets/AssetRef.cpp
        engine/src/assets/AssetLocation.cpp
        engine/src/assets/AssetCatalog.cpp
        engine/src/assets/AssetImporter.cpp
        engine/src/assets/AssetImporterContext.cpp
        engine/src/assets/Assets/Model/ModelImporter.cpp
        engine/src/assets/Assets/Texture/TextureImporter.cpp
        engine/src/scripting/native/Scripting.cpp
        engine/src/scripting/native/HostString.cpp
        engine/src/scripting/native/NativeApi.cpp
)

# Add API-specific sources
if(NEXO_GRAPHICS_API STREQUAL "OpenGL")
    list(APPEND COMMON_SOURCES
            engine/src/renderer/opengl/OpenGlBuffer.cpp
            engine/src/renderer/opengl/OpenGlWindow.cpp
            engine/src/renderer/opengl/OpenGlVertexArray.cpp
            engine/src/renderer/opengl/OpenGlTexture2D.cpp
            engine/src/renderer/opengl/OpenGlShader.cpp
            engine/src/renderer/opengl/OpenGlShaderStorageBuffer.cpp
            engine/src/renderer/opengl/OpenGlRendererApi.cpp
            engine/src/renderer/opengl/OpenGlFramebuffer.cpp
            engine/src/renderer/opengl/OpenGlShaderReflection.cpp
    )
endif()

# Create the library
add_library(nexoRenderer STATIC ${COMMON_SOURCES})

# Find glm and add its include directories
find_package(glm CONFIG REQUIRED)

if(glm_FOUND)
    message(STATUS "GLM found at: ${CMAKE_SOURCE_DIR}/vcpkg/installed/x64-linux/include")
    target_include_directories(nexoRenderer PUBLIC ${CMAKE_SOURCE_DIR}/vcpkg/installed/x64-linux/include)
else()
    message(FATAL_ERROR "GLM not found!")
endif()

# Add include directories for this target
target_include_directories(nexoRenderer PUBLIC
                           ${CMAKE_SOURCE_DIR}/engine/include
                           ${CMAKE_SOURCE_DIR}/engine/src
                           ${CMAKE_SOURCE_DIR}/common)

# loguru
find_package(loguru CONFIG REQUIRED)
target_link_libraries(nexoRenderer PRIVATE loguru::loguru)

# Stb
find_package(Stb REQUIRED)
target_include_directories(nexoRenderer PRIVATE ${Stb_INCLUDE_DIR})
target_sources(nexoRenderer PRIVATE ${CMAKE_SOURCE_DIR}/engine/external/stb_image.cpp)

# assimp
find_package(assimp CONFIG REQUIRED)
target_link_libraries(nexoRenderer PRIVATE assimp::assimp)

# boost-dll
find_package(Boost CONFIG REQUIRED COMPONENTS dll)
target_link_libraries(nexoRenderer PRIVATE Boost::dll)

<<<<<<< HEAD
# joltphysics
find_package(Jolt CONFIG REQUIRED)
target_link_libraries(nexoRenderer PRIVATE Jolt::Jolt)
=======
###########################################
# Scripting
###########################################

# nethost
find_package(unofficial-nethost CONFIG REQUIRED)
target_link_libraries(nexoRenderer PRIVATE unofficial::nethost::nethost)
>>>>>>> 63e5330c

if(NEXO_GRAPHICS_API STREQUAL "OpenGL")
    target_compile_definitions(nexoRenderer PRIVATE NX_GRAPHICS_API_OPENGL)
    find_package(OpenGL REQUIRED)
    find_package(glfw3 3.4 REQUIRED)
    find_package(glad CONFIG REQUIRED)
    target_link_libraries(nexoRenderer PRIVATE OpenGL::GL glfw glad::glad)
endif()

target_compile_definitions(nexoRenderer PRIVATE NEXO_EXPORT)
set_target_properties(nexoRenderer PROPERTIES ENABLE_EXPORTS ON)<|MERGE_RESOLUTION|>--- conflicted
+++ resolved
@@ -55,11 +55,8 @@
         engine/src/systems/RenderCommandSystem.cpp
         engine/src/systems/RenderBillboardSystem.cpp
         engine/src/systems/LightSystem.cpp
-<<<<<<< HEAD
         engine/src/systems/PhysicsSystem.cpp
-=======
         engine/src/systems/ScriptingSystem.cpp
->>>>>>> 63e5330c
         engine/src/systems/lights/AmbientLightSystem.cpp
         engine/src/systems/lights/PointLightsSystem.cpp
         engine/src/systems/lights/DirectionalLightsSystem.cpp
@@ -134,11 +131,9 @@
 find_package(Boost CONFIG REQUIRED COMPONENTS dll)
 target_link_libraries(nexoRenderer PRIVATE Boost::dll)
 
-<<<<<<< HEAD
 # joltphysics
 find_package(Jolt CONFIG REQUIRED)
 target_link_libraries(nexoRenderer PRIVATE Jolt::Jolt)
-=======
 ###########################################
 # Scripting
 ###########################################
@@ -146,7 +141,6 @@
 # nethost
 find_package(unofficial-nethost CONFIG REQUIRED)
 target_link_libraries(nexoRenderer PRIVATE unofficial::nethost::nethost)
->>>>>>> 63e5330c
 
 if(NEXO_GRAPHICS_API STREQUAL "OpenGL")
     target_compile_definitions(nexoRenderer PRIVATE NX_GRAPHICS_API_OPENGL)
