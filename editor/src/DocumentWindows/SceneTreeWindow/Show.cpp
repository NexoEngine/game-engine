//// Show.cpp ///////////////////////////////////////////////////////////////
//
//  zzzzz       zzz  zzzzzzzzzzzzz    zzzz      zzzz       zzzzzz  zzzzz
//  zzzzzzz     zzz  zzzz                    zzzz       zzzz           zzzz
//  zzz   zzz   zzz  zzzzzzzzzzzzz         zzzz        zzzz             zzz
//  zzz    zzz  zzz  z                  zzzz  zzzz      zzzz           zzzz
//  zzz         zzz  zzzzzzzzzzzzz    zzzz       zzz      zzzzzzz  zzzzz
//
//  Author:      Mehdy MORVAN
//  Date:        28/04/2025
//  Description: Source file for the scene tree window rendering
//
///////////////////////////////////////////////////////////////////////////////

#include "SceneTreeWindow.hpp"
#include "components/Uuid.hpp"
#include "EntityFactory3D.hpp"
#include "LightFactory.hpp"
#include "context/actions/EntityActions.hpp"
#include "utils/EditorProps.hpp"
#include "ImNexo/Panels.hpp"
#include "context/ActionManager.hpp"

namespace nexo::editor {

    void SceneTreeWindow::showSceneSelectionContextMenu(scene::SceneId sceneId, const std::string &uuid, const std::string &uiName)
    {
<<<<<<< HEAD
        if (!uuid.empty() && !uiName.empty() && ImGui::MenuItem("Delete Scene")) {
=======
        if (!uuid.empty() && !uiName.empty() &&ImGui::MenuItem("Delete Scene")) {
>>>>>>> ed5ae70e
            auto &app = Application::getInstance();
            auto &selector = Selector::get();
            selector.clearSelection();
            const std::string &sceneName = selector.getUiHandle(uuid, uiName);
            m_windowRegistry.unregisterWindow<EditorScene>(sceneName);
            app.getSceneManager().deleteScene(sceneId);
        }

        // ---- Add Entity submenu ----
        if (ImGui::BeginMenu("Add Entity")) {
            auto &app = Application::getInstance();
            auto &sceneManager = app.getSceneManager();

            // --- Primitives submenu ---
            if (ImGui::BeginMenu("Primitives")) {
                if (ImGui::MenuItem("Cube")) {
                    const ecs::Entity newCube = EntityFactory3D::createCube({0.0f, 0.0f, -5.0f}, {1.0f, 1.0f, 1.0f},
                                                                           {0.0f, 0.0f, 0.0f}, {0.05f * 1.5, 0.09f * 1.15, 0.13f * 1.25, 1.0f});
                    sceneManager.getScene(sceneId).addEntity(newCube);
                    auto action = std::make_unique<EntityCreationAction>(newCube);
                    ActionManager::get().recordAction(std::move(action));
                }
                ImGui::EndMenu();
            }

            // --- Model item (with file‑dialog) ---
            if (ImGui::MenuItem("Model")) {
                //TODO: import model
            }

            // --- Lights submenu ---
            if (ImGui::BeginMenu("Lights")) {
                if (ImGui::MenuItem("Directional")) {
                    const ecs::Entity directionalLight = LightFactory::createDirectionalLight({0.0f, -1.0f, 0.0f});
                    sceneManager.getScene(sceneId).addEntity(directionalLight);
                    auto action = std::make_unique<EntityCreationAction>(directionalLight);
                    ActionManager::get().recordAction(std::move(action));
                }
                if (ImGui::MenuItem("Point")) {
                    const ecs::Entity pointLight = LightFactory::createPointLight({0.0f, 0.5f, 0.0f});
                    utils::addPropsTo(pointLight, utils::PropsType::POINT_LIGHT);
                    sceneManager.getScene(sceneId).addEntity(pointLight);
                    auto action = std::make_unique<EntityCreationAction>(pointLight);
                    ActionManager::get().recordAction(std::move(action));
                }
                if (ImGui::MenuItem("Spot")) {
                    const ecs::Entity spotLight = LightFactory::createSpotLight({0.0f, 0.5f, 0.0f}, {0.0f, -1.0f, 0.0f});
                    utils::addPropsTo(spotLight, utils::PropsType::SPOT_LIGHT);
                    sceneManager.getScene(sceneId).addEntity(spotLight);
                    auto action = std::make_unique<EntityCreationAction>(spotLight);
                    ActionManager::get().recordAction(std::move(action));
                }
                ImGui::EndMenu();
            }

            // --- Camera item ---
            if (ImGui::MenuItem("Camera")) {
                m_popupManager.openPopupWithCallback("Popup camera inspector", [this, sceneId]() {
                    const auto &editorScenes = m_windowRegistry.getWindows<EditorScene>();
                    for (const auto &scene : editorScenes) {
                        if (scene->getSceneId() == sceneId) {
                            ImNexo::CameraInspector(sceneId);
                            break;
                        }
                    }
                }, ImVec2(1440,900));
            }

            ImGui::EndMenu();
        }
    }

    void SceneTreeWindow::sceneContextMenu()
    {
        if (m_popupManager.showPopup("Scene Tree Context Menu"))
        {
            if (ImGui::MenuItem("Create Scene"))
                m_popupManager.openPopup("Create New Scene");
            PopupManager::closePopup();
        }

        if (m_popupManager.showPopup("Scene selection context menu"))
        {
            m_popupManager.runPopupCallback("Scene selection context menu");
            PopupManager::closePopup();
        }

        if (m_popupManager.showPopupModal("Popup camera inspector")) {
            m_popupManager.runPopupCallback("Popup camera inspector");
            PopupManager::closePopup();
        }
    }

    void SceneTreeWindow::sceneCreationMenu()
    {
        if (!m_popupManager.showPopupModal("Create New Scene"))
            return;

        static char sceneNameBuffer[256] = "";

        ImGui::Text("Enter Scene Name:");
        ImGui::InputText("##SceneName", sceneNameBuffer, sizeof(sceneNameBuffer));

        if (ImNexo::Button("Create") && handleSceneCreation(sceneNameBuffer)) {
            memset(sceneNameBuffer, 0, sizeof(sceneNameBuffer));
            PopupManager::closePopupInContext();
        }

        ImGui::SameLine();
        if (ImNexo::Button("Cancel"))
            PopupManager::closePopupInContext();

        PopupManager::closePopup();
    }

    void SceneTreeWindow::showNode(SceneObject &object)
    {
        ImGuiTreeNodeFlags baseFlags = ImGuiTreeNodeFlags_OpenOnArrow | ImGuiTreeNodeFlags_OpenOnDoubleClick |
                                       ImGuiTreeNodeFlags_SpanAvailWidth;
        // Checks if the object is at the end of a tree
        const bool leaf = object.children.empty();
        if (leaf)
            baseFlags |= ImGuiTreeNodeFlags_Leaf | ImGuiTreeNodeFlags_NoTreePushOnOpen;

        // Check if this object is selected
        auto const &selector = Selector::get();
        const bool isSelected = selector.isEntitySelected(static_cast<int>(object.data.entity));

        if (isSelected)
            baseFlags |= ImGuiTreeNodeFlags_Selected;

        bool nodeOpen = false;
        const std::string uniqueLabel = object.uiName;

        if (m_forceExpandAll && !leaf) {
            ImGui::SetNextItemOpen(true);
            m_resetExpandState = true;
        } else if (m_forceCollapseAll) {
            ImGui::SetNextItemOpen(false);
            m_resetExpandState = true;
        }

        // If the user wishes to rename handle the rename, else handle the selection
        if (m_renameTarget && m_renameTarget->first == object.type && m_renameTarget->second == object.uuid)
            handleRename(object);
        else
            nodeOpen = handleSelection(object, uniqueLabel, baseFlags);

        handleHovering(object);

        // Handles the right click on each different type of object
        if (object.type != SelectionType::NONE && ImGui::BeginPopupContextItem(uniqueLabel.c_str()))
        {
            // Only show rename option for the primary selected entity or for non-selected entities
<<<<<<< HEAD
            if ((!isSelected || selector.getPrimaryEntity() == object.data.entity) &&
=======
            if ((!isSelected || selector.getPrimaryEntity() == static_cast<int>(object.data.entity)) &&
>>>>>>> ed5ae70e
                ImGui::MenuItem("Rename"))
            {
                m_renameTarget = {object.type, object.uuid};
                m_renameBuffer = object.uiName;
            }

            if (object.type == SelectionType::SCENE)
                sceneSelected(object);
            else if (object.type == SelectionType::DIR_LIGHT || object.type == SelectionType::POINT_LIGHT || object.type == SelectionType::SPOT_LIGHT)
                lightSelected(object);
            else if (object.type == SelectionType::CAMERA)
                cameraSelected(object);
            else if (object.type == SelectionType::ENTITY)
                entitySelected(object);
            ImGui::EndPopup();
        }

        // Go further into the tree
        if (nodeOpen && !leaf)
        {
            for (auto &child: object.children)
            {
                showNode(child);
            }
            ImGui::TreePop();
        }
    }

    void SceneTreeWindow::show()
    {
        ImGui::SetNextWindowPos(ImVec2(ImGui::GetIO().DisplaySize.x - 300, 20), ImGuiCond_FirstUseEver);
        ImGui::SetNextWindowSize(ImVec2(300, ImGui::GetIO().DisplaySize.y - 40), ImGuiCond_FirstUseEver);

        if (ImGui::Begin(ICON_FA_SITEMAP " Scene Tree" NEXO_WND_USTRID_SCENE_TREE, &m_opened, ImGuiWindowFlags_NoCollapse))
        {
            beginRender(NEXO_WND_USTRID_SCENE_TREE);
            m_focused = ImGui::IsWindowFocused();
            m_hovered = ImGui::IsWindowHovered();

            const auto &selector = Selector::get();

            // Opens the right click popup when no items are hovered
            if (ImGui::IsMouseClicked(ImGuiMouseButton_Right) && ImGui::IsWindowHovered(
                    ImGuiHoveredFlags_AllowWhenBlockedByPopup) && !ImGui::IsAnyItemHovered()) {
                m_popupManager.openPopup("Scene Tree Context Menu");
            }

            // Display multi-selection count at top of window if applicable
            const auto& selectedEntities = selector.getSelectedEntities();
            if (selectedEntities.size() > 1) {
                ImGui::PushStyleColor(ImGuiCol_Text, ImVec4(1.0f, 0.8f, 0.0f, 1.0f));
                ImGui::Text("%zu entities selected", selectedEntities.size());
                ImGui::PopStyleColor();
                ImGui::Separator();
            }

            if (!root_.children.empty()) {
                for (auto &node : root_.children)
                    showNode(node);
            }
            sceneContextMenu();
            sceneCreationMenu();
        }
        ImGui::End();
    }
}<|MERGE_RESOLUTION|>--- conflicted
+++ resolved
@@ -25,11 +25,7 @@
 
     void SceneTreeWindow::showSceneSelectionContextMenu(scene::SceneId sceneId, const std::string &uuid, const std::string &uiName)
     {
-<<<<<<< HEAD
         if (!uuid.empty() && !uiName.empty() && ImGui::MenuItem("Delete Scene")) {
-=======
-        if (!uuid.empty() && !uiName.empty() &&ImGui::MenuItem("Delete Scene")) {
->>>>>>> ed5ae70e
             auto &app = Application::getInstance();
             auto &selector = Selector::get();
             selector.clearSelection();
@@ -184,11 +180,7 @@
         if (object.type != SelectionType::NONE && ImGui::BeginPopupContextItem(uniqueLabel.c_str()))
         {
             // Only show rename option for the primary selected entity or for non-selected entities
-<<<<<<< HEAD
-            if ((!isSelected || selector.getPrimaryEntity() == object.data.entity) &&
-=======
             if ((!isSelected || selector.getPrimaryEntity() == static_cast<int>(object.data.entity)) &&
->>>>>>> ed5ae70e
                 ImGui::MenuItem("Rename"))
             {
                 m_renameTarget = {object.type, object.uuid};
