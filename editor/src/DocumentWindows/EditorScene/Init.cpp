//// Init.cpp ///////////////////////////////////////////////////////////////
//
//  zzzzz       zzz  zzzzzzzzzzzzz    zzzz      zzzz       zzzzzz  zzzzz
//  zzzzzzz     zzz  zzzz                    zzzz       zzzz           zzzz
//  zzz   zzz   zzz  zzzzzzzzzzzzz         zzzz        zzzz             zzz
//  zzz    zzz  zzz  z                  zzzz  zzzz      zzzz           zzzz
//  zzz         zzz  zzzzzzzzzzzzz    zzzz       zzz      zzzzzzz  zzzzz
//
//  Author:      Mehdy MORVAN
//  Date:        28/04/2025
//  Description: Source file for the init functions of the editor scene
//
///////////////////////////////////////////////////////////////////////////////

#include <components/Video.hpp>
#include "CameraFactory.hpp"
#include "EditorScene.hpp"
#include "EntityFactory3D.hpp"
#include "LightFactory.hpp"
#include "Path.hpp"
#include "RenderPass.hpp"
#include "assets/AssetImporter.hpp"
#include "renderPasses/GridPass.hpp"
#include "renderPasses/MaskPass.hpp"
#include "renderPasses/OutlinePass.hpp"
#include "utils/EditorProps.hpp"

namespace nexo::editor {
    void EditorScene::setup()
    {
        setupWindow();
        setupScene();
        setupShortcuts();
    }

    void EditorScene::setupScene()
    {
        auto& app = getApp();

        m_sceneId = static_cast<int>(app.getSceneManager().createScene(m_windowName));
        renderer::NxFramebufferSpecs framebufferSpecs;
        framebufferSpecs.attachments = {renderer::NxFrameBufferTextureFormats::RGBA8,
                                        renderer::NxFrameBufferTextureFormats::RED_INTEGER,
                                        renderer::NxFrameBufferTextureFormats::Depth};
        framebufferSpecs.width       = static_cast<unsigned int>(m_contentSize.x);
        framebufferSpecs.height      = static_cast<unsigned int>(m_contentSize.y);
        const auto renderTarget      = renderer::NxFramebuffer::create(framebufferSpecs);
        m_editorCamera               = static_cast<int>(
            CameraFactory::createPerspectiveCamera({0.0f, 36.0f, 25.0f}, static_cast<unsigned int>(m_contentSize.x),
                                                                 static_cast<unsigned int>(m_contentSize.y), renderTarget));
        auto& cameraComponent  = Application::m_coordinator->getComponent<components::CameraComponent>(m_editorCamera);
        cameraComponent.render = true;
        auto maskPass          = std::make_shared<renderer::MaskPass>(static_cast<unsigned int>(m_contentSize.x),
                                                             static_cast<unsigned int>(m_contentSize.y));
        auto outlinePass       = std::make_shared<renderer::OutlinePass>();
        auto gridPass          = std::make_shared<renderer::GridPass>();

        const renderer::PassId forwardId = cameraComponent.pipeline.getFinalOutputPass();
        const renderer::PassId maskId    = cameraComponent.pipeline.addRenderPass(std::move(maskPass));
        const renderer::PassId outlineId = cameraComponent.pipeline.addRenderPass(std::move(outlinePass));
        const renderer::PassId gridId    = cameraComponent.pipeline.addRenderPass(std::move(gridPass));
        // Set up prerequisites
        cameraComponent.pipeline.addPrerequisite(outlineId, maskId);
        cameraComponent.pipeline.addPrerequisite(outlineId, forwardId);
        cameraComponent.pipeline.addPrerequisite(gridId, outlineId);

        // Set up effects
        cameraComponent.pipeline.addEffect(forwardId, outlineId);
        cameraComponent.pipeline.addEffect(maskId, outlineId);
        cameraComponent.pipeline.addEffect(outlineId, gridId);

        // Set the final output pass explicitly
        cameraComponent.pipeline.setFinalOutputPass(gridId);
        app.getSceneManager().getScene(m_sceneId).addEntity(static_cast<ecs::Entity>(m_editorCamera));
        const components::PerspectiveCameraController controller;
        Application::m_coordinator->addComponent<components::PerspectiveCameraController>(
            static_cast<ecs::Entity>(m_editorCamera), controller);
        constexpr components::EditorCameraTag editorCameraTag;
        Application::m_coordinator->addComponent(m_editorCamera, editorCameraTag);
        m_activeCamera = m_editorCamera;

        scene::Scene& scene = app.getSceneManager().getScene(m_sceneId);
        scene.addEntity(LightFactory::createAmbientLight({1.0f, 1.0f, 1.0f}));
        scene.addEntity(LightFactory::createDirectionalLight({0.0f, -0.8f, 0.0f}));

        m_sceneUuid = app.getSceneManager().getScene(m_sceneId).getUuid();
        if (m_defaultScene) {
            // loadDefaultEntities();
            physicScene(glm::vec3{-60.0f, 0.0f, 0.0f});
            lightsScene(glm::vec3{50.0f, 0.0f, 0.0f});
            // videoScene(glm::vec3{-15.0f, 0.0f, 0.0f});
            forestScene({100.0f, 1.0f, 0.0f});
        }
    }

    void EditorScene::lightsScene(const glm::vec3& offset) const
    {
        auto& app           = getApp();
        scene::Scene& scene = app.getSceneManager().getScene(m_sceneId);

        // Lights
        constexpr int numLights             = 5;
        constexpr glm::vec3 center          = {0.0f, 5.0f, 0.0f};
        const std::vector<glm::vec4> colors = {
            {0.0f, 0.0f, 1.0f, 1.0f}, // Blue
            {1.0f, 0.0f, 1.0f, 1.0f}, // Magenta
            {1.0f, 0.5f, 0.0f, 1.0f}, // Orange
            {0.0f, 1.0f, 0.0f, 1.0f}, // Green
            {1.0f, 1.0f, 0.0f, 1.0f}  // Yellow
        };

        for (int i = 0; i < numLights; ++i) {
            constexpr float radius   = 10.0f;
            const float angle        = glm::radians(360.0f / numLights * static_cast<float>(i));
            const glm::vec3 position = center + glm::vec3(radius * cos(angle), 5.0f, radius * sin(angle));
            const auto light =
                LightFactory::createPointLight(position + offset, colors[i % colors.size()], 0.01f, 0.0010f);
            utils::addPropsTo(light, utils::PropsType::POINT_LIGHT);
            scene.addEntity(light);
        }

        const auto base = EntityFactory3D::createCube( {0.0f + offset.x, 0.0f + offset.y, 0.0f + offset.z},
                                                 {25.0f, 0.7f, 25.0f}, {0.0f, 0.0f, 0.0f}, {0.15f, 0.15f, 0.15f, 1.0f});
        scene.addEntity(base);

        const auto& catalog = nexo::assets::AssetCatalog::getInstance();

        const assets::AssetLocation rubixCubeModel("my_package::RubixCube@Models");
        const auto rubixCubeAssetRef = catalog.getAsset(rubixCubeModel).as<assets::Model>();
        auto rubixCube = EntityFactory3D::createModel(rubixCubeAssetRef, {4.1f + offset.x, 2.8f + offset.y, -4.7f + offset.z},
                                                  {10.0f, 10.0f, 10.0f}, {180.0f, 0.0f, 0.0f});
        scene.addEntity(rubixCube);

        const assets::AssetLocation planeModel("my_package::Plane@Models");
        const auto planeAssetRef = catalog.getAsset(planeModel).as<assets::Model>();
        auto plane = EntityFactory3D::createModel(planeAssetRef, {-5.0f + offset.x, 0.5f + offset.y, -5.0f + offset.z},
                                                  {1.0f, 1.0f, 1.0f}, {0.0f, 45.0f, 0.0f});
        scene.addEntity(plane);

        const assets::AssetLocation cupModel("my_package::Cup@Models");
        const auto cupAssetRef = catalog.getAsset(cupModel).as<assets::Model>();
        auto cup = EntityFactory3D::createModel(cupAssetRef, {7.0f + offset.x, 0.3f + offset.y, 1.6f + offset.z},
                                                  {14.0f, 14.0f, 14.0f}, {0.0f, -105.0f, 0.0f});
        scene.addEntity(cup);

        const assets::AssetLocation earthModel("my_package::Earth@Models");
        const auto earthAssetRef = catalog.getAsset(earthModel).as<assets::Model>();
        auto earth = EntityFactory3D::createModel(earthAssetRef, {-0.4f + offset.x, 2.1f + offset.y, 7.0f + offset.z},
                                                  {0.5f, 0.5f, 0.5f}, {0.0f, 0.0f, 0.0f});
        scene.addEntity(earth);

        const assets::AssetLocation plantModel("my_package::Plant@Models");
        const auto plantAssetRef = catalog.getAsset(plantModel).as<assets::Model>();
        auto plant = EntityFactory3D::createModel(plantAssetRef, {-4.9f + offset.x, 0.38f + offset.y, 3.8f + offset.z},
                                                  {5.0f, 5.0f, 5.0f}, {0.0f, 0.0f, 0.0f});
        scene.addEntity(plant);

        const assets::AssetLocation swordModel("my_package::Sword@Models");
        const auto swordAssetRef = catalog.getAsset(swordModel).as<assets::Model>();
        auto sword = EntityFactory3D::createModel(swordAssetRef, {-0.0f + offset.x, 0.48f + offset.y, 0.0f + offset.z},
                                                  {2.77f, 2.77f, 2.77f}, {0.0f, 0.0f, 0.0f});
        scene.addEntity(sword);
    }

    void EditorScene::physicScene(const glm::vec3& offset) const
    {
        auto& app = getApp();

        static std::random_device rd;
        static std::mt19937 gen(rd());
        static std::uniform_real_distribution<float> dis(0.0f, 1.0f);

        // Balls
        for (int i = 0; i < 50; ++i) {
            float x         = -3.0f + static_cast<float>(i % 5) * 1.5f;
            float z         = static_cast<float>((i % 2 == 0) ? 1 : -1) * 0.5f;
            glm::vec3 pos   = {x, 62.0f + static_cast<float>(i), z};
            glm::vec4 color = {1.0f, dis(gen), dis(gen), 1.0f};
            createEntityWithPhysic(pos + offset, {0.4f, 0.4f, 0.4f}, {0, 0, 0}, color, system::ShapeType::Sphere,
                                   JPH::EMotionType::Dynamic);
        }

        // Background
        createEntityWithPhysic({0.0f + offset.x, 40.0f + offset.y, -2.5f + offset.z}, {44.0f, 80.0f, 0.5f}, {0, 0, 0},
                               {0.91f, 0.91f, 0.91f, 1.0f}, system::ShapeType::Box, JPH::EMotionType::Static);

        // Funnel
        createEntityWithPhysic({-6.0f + offset.x, 70.0f + offset.y, 0.0f + offset.z}, {10.0f, 0.5f, 4.0f},
                               {0, 0, -45.0f}, {0.0f, 0.28f, 0.47f, 1.0f}, system::ShapeType::Box,
                               JPH::EMotionType::Static);
        createEntityWithPhysic({6.0f + offset.x, 70.0f + offset.y, 0.0f + offset.z}, {10.0f, 0.5f, 4.0f}, {0, 0, 45.0f},
                               {0.0f, 0.28f, 0.47f, 1.0f}, system::ShapeType::Box, JPH::EMotionType::Static);

        // Spinner
        // createEntityWithPhysic({0.0f, 65.0f, 0.0f}, {0.5f, 3.0f, 4.0f}, {0, 0, 5.0f}, {0.0f, 1.0f, 0.0f, 1.0f},
        //                        system::ShapeType::Box, JPH::EMotionType::Static);

        // Stairs
        std::vector<std::tuple<glm::vec3, glm::vec3, glm::vec3, glm::vec4>> stairs = {
            {{3.0f, 61.5f, 0.0f}, {5.0f, 0.5f, 4.0f}, {0, 0, -15.0f}, {0.0f, 0.28f, 0.47f, 1.0f}},
            {{11.0f, 58.5f, 0.0f}, {8.0f, 0.5f, 4.0f}, {0.0f, 0.0f, 20.0f}, {0.0f, 0.28f, 0.47f, 1.0f}},
            {{3.0f, 55.5f, 0.0f}, {5.0f, 0.5f, 4.0f}, {0.0f, 0.0f, -15.0f}, {0.0f, 0.28f, 0.47f, 1.0f}},
            {{10.0f, 52.5f, 0.0f}, {12.0f, 0.5f, 4.0f}, {0.0f, 0.0f, 20.0f}, {0.0f, 0.28f, 0.47f, 1.0f}}};
        for (const auto& [pos, size, rotation, color] : stairs) {
            createEntityWithPhysic(pos + offset, size, rotation, color, system::ShapeType::Box,
                                   JPH::EMotionType::Static);
        }

        // Tunnel
        std::vector<std::tuple<glm::vec3, glm::vec3, glm::vec3>> tunnels = {
            {{-6.0f, 59.0f, 0.0f}, {3.0f, 11.0f, 4.0f}, {0, 0, 0}},
            {{-1.0f, 58.5f, 0.0f}, {3.0f, 8.0f, 4.0f}, {0, 0, 0}},
            {{-5.0f, 51.0f, 0.0f}, {9.0f, 0.5f, 4.0f}, {0, 0, -25.0f}}};
        for (const auto& [pos, size, rotation] : tunnels) {
            createEntityWithPhysic(pos + offset, size, rotation, {0.0f, 0.28f, 0.47f, 1.0f}, system::ShapeType::Box,
                                   JPH::EMotionType::Static);
        }

        // Dominos
        createEntityWithPhysic({-9.0f + offset.x, 44.0f + offset.y, 0.0f + offset.z}, {20.9f, 0.5f, 4.0f}, {0, 0, 0.0f},
                               {0.0f, 0.28f, 0.47f, 1.0f}, system::ShapeType::Box, JPH::EMotionType::Static);
        createEntityWithPhysic({11.15f + offset.x, 44.0f + offset.y, 0.0f + offset.z}, {15.5f, 0.5f, 4.0f},
                               {0, 0, 0.0f}, {0.0f, 0.28f, 0.47f, 1.0f}, system::ShapeType::Box,
                               JPH::EMotionType::Static);

        for (int i = 0; i < 24; ++i) {
            if (i == 13) continue;
            float x              = -18.4f + static_cast<float>(i) * 1.6f;
            glm::vec3 pos        = {x, 45.5f, 0.0f};
            float gradientFactor = static_cast<float>(i) / 24.0f;
            glm::vec4 color =
                mix(glm::vec4(0.0f, 0.77f, 0.95f, 1.0f), glm::vec4(0.83f, 0.14f, 0.67f, 1.0f), gradientFactor);
            createEntityWithPhysic(pos + offset, {0.25f, 3.0f, 3.0f}, {0, 0, 0}, color, system::ShapeType::Box,
                                   JPH::EMotionType::Dynamic);
        }

        // Spinner
        createEntityWithPhysic({2.5f + offset.x, 41.0f + offset.y, 0.0f + offset.z}, {0.5f, 3.0f, 4.0f}, {0, 0, 0},
                               {0.0f, 1.0f, 0.0f, 1.0f}, system::ShapeType::Box, JPH::EMotionType::Static);

        // Fakir
        constexpr int totalRows = 20;
        constexpr float startX  = -14.0f;

        for (int row = 0; row < totalRows; ++row) {
            constexpr int cols = 10;
            for (int col = 0; col < cols; ++col) {
                constexpr float startY  = 14.0f;
                constexpr float spacing = 3.0f;
                float offsetX           = (row % 2 == 0) ? 0.0f : spacing / 2.0f;
                glm::vec3 pos           = {static_cast<float>(col) * spacing + startX + offsetX,
                                           startY + static_cast<float>(row) * 1.2f, 0.0f};
                auto maxFactor          = static_cast<float>(totalRows * cols);
                float gradientFactor    = static_cast<float>((row + 1) * (col + 1)) / maxFactor;
                glm::vec4 color =
                    mix(glm::vec4(0.0f, 0.77f, 0.95f, 1.0f), glm::vec4(0.83f, 0.14f, 0.67f, 1.0f), gradientFactor);
                createEntityWithPhysic(pos + offset, {0.4f, 6.0f, 0.4f}, {90.0f, 0, 0}, color,
                                       system::ShapeType::Cylinder, JPH::EMotionType::Static);
            }
        }
    }

    void EditorScene::videoScene(const glm::vec3& offset) const
    {
        auto& app           = getApp();
        scene::Scene& scene = app.getSceneManager().getScene(m_sceneId);

        auto videoBillboard =
            EntityFactory3D::createBillboard({0.0f + offset.x, 5.0f + offset.y, 1.0f + offset.z}, {5.3f, 3.0f, 1.0f}, {1.0f, 1.0f, 1.0f, 1.0f});
        components::VideoComponent videoComponent;
        videoComponent.path = nexo::Path::resolvePathRelativeToExe("../resources/videos/test.mp4").string();

        Application::m_coordinator->addComponent(videoBillboard, videoComponent);

        scene.addEntity(videoBillboard);
    }

<<<<<<< HEAD
    void EditorScene::forestScene(const glm::vec3& offset) const
    {
        auto& app           = getApp();
        scene::Scene& scene = app.getSceneManager().getScene(m_sceneId);

        auto floor = EntityFactory3D::createCube({0.0f + offset.x, 0.0f + offset.y, 0.0f + offset.z},
                                                 {20.0f, 1.0f, 20.0f}, {0.0f, 0.0f, 0.0f}, {1.0f, 1.0f, 1.0f, 1.0f});
        components::VideoComponent videoComponent;
        videoComponent.path = nexo::Path::resolvePathRelativeToExe("../resources/videos/test.mp4").string();

        const auto& catalog = nexo::assets::AssetCatalog::getInstance();
        const assets::AssetLocation grassTexture("my_package::grass@Textures");
        const auto grassAssetRef = catalog.getAsset(grassTexture).as<assets::Texture>();
        auto &materialComp = app.m_coordinator->getComponent<components::MaterialComponent>(floor);
        const auto materialAssetRef = materialComp.material;
        const auto materialAsset = materialAssetRef.lock();
        materialAsset->getData()->albedoTexture = grassAssetRef;
=======
        //////////////////////////////// Video scene ///////////////////////////////////
        {
            auto videoBillboard = EntityFactory3D::createBillboard({0.0f, 5.0f, 1.0f},
                                                            {3.0f, 3.0f, 3.0f},
                                                            {1.0f, 1.0f, 1.0f, 1.0f});
            components::VideoComponent videoComponent;

            videoComponent.path = nexo::Path::resolvePathRelativeToExe("../resources/videos/vfevr.mp4").string();
            videoComponent.keyframes = {
                {0.0f, 0.1f, components::KeyframeType::NORMAL},
                {0.1f, 1.25f, components::KeyframeType::TRANSITION},
                {1.25f, 16.15f, components::KeyframeType::LOOP},
                {16.15f, 17.0f, components::KeyframeType::TRANSITION},
                {17.0f, 37.23f, components::KeyframeType::LOOP},
                {37.23f, 38.07f, components::KeyframeType::TRANSITION},
                {38.07f, 82.27f, components::KeyframeType::LOOP},
                {82.27, 84.25f, components::KeyframeType::TRANSITION},
                {84.25f, 85.0f, components::KeyframeType::LOOP},
                {85.0f, 87.03f, components::KeyframeType::TRANSITION},
                {87.03f, 95.18f, components::KeyframeType::LOOP},
                {95.18f, 97.18f, components::KeyframeType::TRANSITION},
                {97.18f, 99.17f, components::KeyframeType::TRANSITION},
                {99.17f, 128.11f, components::KeyframeType::LOOP},
                {128.11f, 130.08f, components::KeyframeType::TRANSITION},
                {130.08f, 137.22f, components::KeyframeType::LOOP},
                {137.22f, 139.16f, components::KeyframeType::TRANSITION},
                {139.16f, 150.00f, components::KeyframeType::LOOP},
                {150.00f, 152.13f, components::KeyframeType::TRANSITION},
                {152.13f, 183.21f, components::KeyframeType::LOOP},
                {183.21f, 185.26f, components::KeyframeType::TRANSITION},
                {185.26f, 202.19f, components::KeyframeType::LOOP},
                {202.19f, 204.25f, components::KeyframeType::TRANSITION},
                {204.25f, 232.05f, components::KeyframeType::LOOP},
            };
>>>>>>> 031dc4c1

        const assets::AssetLocation frogModel("my_package::Frog@Models");
        const auto frogAssetRef = catalog.getAsset(frogModel).as<assets::Model>();
        auto frog = EntityFactory3D::createModel(frogAssetRef, {0.0f + offset.x, 1.0f + offset.y, 0.0f + offset.z},
                                                 {0.5f, 0.5f, 0.5f}, {0.0f, 0.0f, 0.0f});

        const assets::AssetLocation treeModel("my_package::Tree@Models");
        const auto treeAssetRef = catalog.getAsset(treeModel).as<assets::Model>();
        auto tree = EntityFactory3D::createModel(treeAssetRef, {5.0f + offset.x, 0.5f + offset.y, -3.0f + offset.z},
                                                 {2.44f, 2.44f, 2.44f}, {0.0f, 0.0f, 0.0f});

        const assets::AssetLocation benchModel("my_package::Bench@Models");
        const auto benchAssetRef = catalog.getAsset(benchModel).as<assets::Model>();
        auto bench = EntityFactory3D::createModel(benchAssetRef, {-6.0f + offset.x, 2.0f + offset.y, -6.5f + offset.z},
                                                  {1.0f, 1.0f, 1.0f}, {0.0f, 180.0f, 0.0f});

        const assets::AssetLocation logModel("my_package::Log@Models");
        const auto logAssetRef = catalog.getAsset(logModel).as<assets::Model>();
        auto log = EntityFactory3D::createModel(logAssetRef, {-5.0f + offset.x, 0.5f + offset.y, 5.0f + offset.z},
                                                  {2.3f, 2.3f, 2.3f}, {0.0f, -40.0f, 0.0f});

        scene.addEntity(floor);
        scene.addEntity(frog);
        scene.addEntity(tree);
        scene.addEntity(bench);
        scene.addEntity(log);
    }

    void EditorScene::createEntityWithPhysic(const glm::vec3& pos, const glm::vec3& size, const glm::vec3& rotation,
                                             const glm::vec4& color, system::ShapeType shapeType,
                                             const JPH::EMotionType motionType) const
    {
        auto& app           = getApp();
        scene::Scene& scene = app.getSceneManager().getScene(m_sceneId);

        ecs::Entity entity;
        LOG(NEXO_DEV, "Creating entity of type: {}", static_cast<int>(shapeType));
        switch (shapeType) {
            case system::ShapeType::Box:
                entity = EntityFactory3D::createCube(pos, size, rotation, color);
                break;
            case system::ShapeType::Sphere:
                entity = EntityFactory3D::createSphere(pos, size, rotation, color, 1);
                break;
            case system::ShapeType::Cylinder:
                entity = EntityFactory3D::createCylinder(pos, size, rotation, color, 8);
                break;
            case system::ShapeType::Tetrahedron:
                entity = EntityFactory3D::createTetrahedron(pos, size, rotation, color);
                break;
            case system::ShapeType::Pyramid:
                entity = EntityFactory3D::createPyramid(pos, size, rotation, color);
                break;
            default:
                throw std::runtime_error("Unsupported shape type for entity creation.");
        }
        const JPH::BodyID bodyId = app.getPhysicsSystem()->createBodyFromShape(
            entity, Application::m_coordinator->getComponent<components::TransformComponent>(entity), shapeType,
            motionType);
        if (bodyId.IsInvalid()) {
            LOG(NEXO_ERROR, "Failed to create physics body for entity {}", entity);
        }
        scene.addEntity(entity);
    }

    void EditorScene::loadDefaultEntities() const
    {}

    void EditorScene::setupWindow()
    {
        m_contentSize = ImVec2(1280, 720);
    }

    void EditorScene::setCamera(const ecs::Entity cameraId)
    {
        auto& oldCameraComponent =
            Application::m_coordinator->getComponent<components::CameraComponent>(m_activeCamera);
        oldCameraComponent.active = false;
        oldCameraComponent.render = false;
        m_activeCamera            = static_cast<int>(cameraId);
        auto& newCameraComponent  = Application::m_coordinator->getComponent<components::CameraComponent>(cameraId);
        newCameraComponent.resize(static_cast<unsigned int>(m_contentSize.x),
                                  static_cast<unsigned int>(m_contentSize.y));
    }
} // namespace nexo::editor<|MERGE_RESOLUTION|>--- conflicted
+++ resolved
@@ -206,6 +206,12 @@
                                    JPH::EMotionType::Static);
         }
 
+        //////////////////////////////// Video scene ///////////////////////////////////
+        {
+            auto videoBillboard = EntityFactory3D::createBillboard({0.0f, 5.0f, 1.0f},
+                                                            {3.0f, 3.0f, 3.0f},
+                                                            {1.0f, 1.0f, 1.0f, 1.0f});
+            components::VideoComponent videoComponent;
         // Tunnel
         std::vector<std::tuple<glm::vec3, glm::vec3, glm::vec3>> tunnels = {
             {{-6.0f, 59.0f, 0.0f}, {3.0f, 11.0f, 4.0f}, {0, 0, 0}},
@@ -215,91 +221,6 @@
             createEntityWithPhysic(pos + offset, size, rotation, {0.0f, 0.28f, 0.47f, 1.0f}, system::ShapeType::Box,
                                    JPH::EMotionType::Static);
         }
-
-        // Dominos
-        createEntityWithPhysic({-9.0f + offset.x, 44.0f + offset.y, 0.0f + offset.z}, {20.9f, 0.5f, 4.0f}, {0, 0, 0.0f},
-                               {0.0f, 0.28f, 0.47f, 1.0f}, system::ShapeType::Box, JPH::EMotionType::Static);
-        createEntityWithPhysic({11.15f + offset.x, 44.0f + offset.y, 0.0f + offset.z}, {15.5f, 0.5f, 4.0f},
-                               {0, 0, 0.0f}, {0.0f, 0.28f, 0.47f, 1.0f}, system::ShapeType::Box,
-                               JPH::EMotionType::Static);
-
-        for (int i = 0; i < 24; ++i) {
-            if (i == 13) continue;
-            float x              = -18.4f + static_cast<float>(i) * 1.6f;
-            glm::vec3 pos        = {x, 45.5f, 0.0f};
-            float gradientFactor = static_cast<float>(i) / 24.0f;
-            glm::vec4 color =
-                mix(glm::vec4(0.0f, 0.77f, 0.95f, 1.0f), glm::vec4(0.83f, 0.14f, 0.67f, 1.0f), gradientFactor);
-            createEntityWithPhysic(pos + offset, {0.25f, 3.0f, 3.0f}, {0, 0, 0}, color, system::ShapeType::Box,
-                                   JPH::EMotionType::Dynamic);
-        }
-
-        // Spinner
-        createEntityWithPhysic({2.5f + offset.x, 41.0f + offset.y, 0.0f + offset.z}, {0.5f, 3.0f, 4.0f}, {0, 0, 0},
-                               {0.0f, 1.0f, 0.0f, 1.0f}, system::ShapeType::Box, JPH::EMotionType::Static);
-
-        // Fakir
-        constexpr int totalRows = 20;
-        constexpr float startX  = -14.0f;
-
-        for (int row = 0; row < totalRows; ++row) {
-            constexpr int cols = 10;
-            for (int col = 0; col < cols; ++col) {
-                constexpr float startY  = 14.0f;
-                constexpr float spacing = 3.0f;
-                float offsetX           = (row % 2 == 0) ? 0.0f : spacing / 2.0f;
-                glm::vec3 pos           = {static_cast<float>(col) * spacing + startX + offsetX,
-                                           startY + static_cast<float>(row) * 1.2f, 0.0f};
-                auto maxFactor          = static_cast<float>(totalRows * cols);
-                float gradientFactor    = static_cast<float>((row + 1) * (col + 1)) / maxFactor;
-                glm::vec4 color =
-                    mix(glm::vec4(0.0f, 0.77f, 0.95f, 1.0f), glm::vec4(0.83f, 0.14f, 0.67f, 1.0f), gradientFactor);
-                createEntityWithPhysic(pos + offset, {0.4f, 6.0f, 0.4f}, {90.0f, 0, 0}, color,
-                                       system::ShapeType::Cylinder, JPH::EMotionType::Static);
-            }
-        }
-    }
-
-    void EditorScene::videoScene(const glm::vec3& offset) const
-    {
-        auto& app           = getApp();
-        scene::Scene& scene = app.getSceneManager().getScene(m_sceneId);
-
-        auto videoBillboard =
-            EntityFactory3D::createBillboard({0.0f + offset.x, 5.0f + offset.y, 1.0f + offset.z}, {5.3f, 3.0f, 1.0f}, {1.0f, 1.0f, 1.0f, 1.0f});
-        components::VideoComponent videoComponent;
-        videoComponent.path = nexo::Path::resolvePathRelativeToExe("../resources/videos/test.mp4").string();
-
-        Application::m_coordinator->addComponent(videoBillboard, videoComponent);
-
-        scene.addEntity(videoBillboard);
-    }
-
-<<<<<<< HEAD
-    void EditorScene::forestScene(const glm::vec3& offset) const
-    {
-        auto& app           = getApp();
-        scene::Scene& scene = app.getSceneManager().getScene(m_sceneId);
-
-        auto floor = EntityFactory3D::createCube({0.0f + offset.x, 0.0f + offset.y, 0.0f + offset.z},
-                                                 {20.0f, 1.0f, 20.0f}, {0.0f, 0.0f, 0.0f}, {1.0f, 1.0f, 1.0f, 1.0f});
-        components::VideoComponent videoComponent;
-        videoComponent.path = nexo::Path::resolvePathRelativeToExe("../resources/videos/test.mp4").string();
-
-        const auto& catalog = nexo::assets::AssetCatalog::getInstance();
-        const assets::AssetLocation grassTexture("my_package::grass@Textures");
-        const auto grassAssetRef = catalog.getAsset(grassTexture).as<assets::Texture>();
-        auto &materialComp = app.m_coordinator->getComponent<components::MaterialComponent>(floor);
-        const auto materialAssetRef = materialComp.material;
-        const auto materialAsset = materialAssetRef.lock();
-        materialAsset->getData()->albedoTexture = grassAssetRef;
-=======
-        //////////////////////////////// Video scene ///////////////////////////////////
-        {
-            auto videoBillboard = EntityFactory3D::createBillboard({0.0f, 5.0f, 1.0f},
-                                                            {3.0f, 3.0f, 3.0f},
-                                                            {1.0f, 1.0f, 1.0f, 1.0f});
-            components::VideoComponent videoComponent;
 
             videoComponent.path = nexo::Path::resolvePathRelativeToExe("../resources/videos/vfevr.mp4").string();
             videoComponent.keyframes = {
@@ -328,7 +249,84 @@
                 {202.19f, 204.25f, components::KeyframeType::TRANSITION},
                 {204.25f, 232.05f, components::KeyframeType::LOOP},
             };
->>>>>>> 031dc4c1
+
+            Application::m_coordinator->addComponent(videoBillboard, videoComponent);
+        // Dominos
+        createEntityWithPhysic({-9.0f + offset.x, 44.0f + offset.y, 0.0f + offset.z}, {20.9f, 0.5f, 4.0f}, {0, 0, 0.0f},
+                               {0.0f, 0.28f, 0.47f, 1.0f}, system::ShapeType::Box, JPH::EMotionType::Static);
+        createEntityWithPhysic({11.15f + offset.x, 44.0f + offset.y, 0.0f + offset.z}, {15.5f, 0.5f, 4.0f},
+                               {0, 0, 0.0f}, {0.0f, 0.28f, 0.47f, 1.0f}, system::ShapeType::Box,
+                               JPH::EMotionType::Static);
+
+        for (int i = 0; i < 24; ++i) {
+            if (i == 13) continue;
+            float x              = -18.4f + static_cast<float>(i) * 1.6f;
+            glm::vec3 pos        = {x, 45.5f, 0.0f};
+            float gradientFactor = static_cast<float>(i) / 24.0f;
+            glm::vec4 color =
+                mix(glm::vec4(0.0f, 0.77f, 0.95f, 1.0f), glm::vec4(0.83f, 0.14f, 0.67f, 1.0f), gradientFactor);
+            createEntityWithPhysic(pos + offset, {0.25f, 3.0f, 3.0f}, {0, 0, 0}, color, system::ShapeType::Box,
+                                   JPH::EMotionType::Dynamic);
+        }
+
+        // Spinner
+        createEntityWithPhysic({2.5f + offset.x, 41.0f + offset.y, 0.0f + offset.z}, {0.5f, 3.0f, 4.0f}, {0, 0, 0},
+                               {0.0f, 1.0f, 0.0f, 1.0f}, system::ShapeType::Box, JPH::EMotionType::Static);
+
+        // Fakir
+        constexpr int totalRows = 20;
+        constexpr float startX  = -14.0f;
+
+        for (int row = 0; row < totalRows; ++row) {
+            constexpr int cols = 10;
+            for (int col = 0; col < cols; ++col) {
+                constexpr float startY  = 14.0f;
+                constexpr float spacing = 3.0f;
+                float offsetX           = (row % 2 == 0) ? 0.0f : spacing / 2.0f;
+                glm::vec3 pos           = {static_cast<float>(col) * spacing + startX + offsetX,
+                                           startY + static_cast<float>(row) * 1.2f, 0.0f};
+                auto maxFactor          = static_cast<float>(totalRows * cols);
+                float gradientFactor    = static_cast<float>((row + 1) * (col + 1)) / maxFactor;
+                glm::vec4 color =
+                    mix(glm::vec4(0.0f, 0.77f, 0.95f, 1.0f), glm::vec4(0.83f, 0.14f, 0.67f, 1.0f), gradientFactor);
+                createEntityWithPhysic(pos + offset, {0.4f, 6.0f, 0.4f}, {90.0f, 0, 0}, color,
+                                       system::ShapeType::Cylinder, JPH::EMotionType::Static);
+            }
+        }
+    }
+
+    void EditorScene::videoScene(const glm::vec3& offset) const
+    {
+        auto& app           = getApp();
+        scene::Scene& scene = app.getSceneManager().getScene(m_sceneId);
+
+        auto videoBillboard =
+            EntityFactory3D::createBillboard({0.0f + offset.x, 5.0f + offset.y, 1.0f + offset.z}, {5.3f, 3.0f, 1.0f}, {1.0f, 1.0f, 1.0f, 1.0f});
+        components::VideoComponent videoComponent;
+        videoComponent.path = nexo::Path::resolvePathRelativeToExe("../resources/videos/test.mp4").string();
+
+        Application::m_coordinator->addComponent(videoBillboard, videoComponent);
+
+        scene.addEntity(videoBillboard);
+    }
+
+    void EditorScene::forestScene(const glm::vec3& offset) const
+    {
+        auto& app           = getApp();
+        scene::Scene& scene = app.getSceneManager().getScene(m_sceneId);
+
+        auto floor = EntityFactory3D::createCube({0.0f + offset.x, 0.0f + offset.y, 0.0f + offset.z},
+                                                 {20.0f, 1.0f, 20.0f}, {0.0f, 0.0f, 0.0f}, {1.0f, 1.0f, 1.0f, 1.0f});
+        components::VideoComponent videoComponent;
+        videoComponent.path = nexo::Path::resolvePathRelativeToExe("../resources/videos/test.mp4").string();
+
+        const auto& catalog = nexo::assets::AssetCatalog::getInstance();
+        const assets::AssetLocation grassTexture("my_package::grass@Textures");
+        const auto grassAssetRef = catalog.getAsset(grassTexture).as<assets::Texture>();
+        auto &materialComp = app.m_coordinator->getComponent<components::MaterialComponent>(floor);
+        const auto materialAssetRef = materialComp.material;
+        const auto materialAsset = materialAssetRef.lock();
+        materialAsset->getData()->albedoTexture = grassAssetRef;
 
         const assets::AssetLocation frogModel("my_package::Frog@Models");
         const auto frogAssetRef = catalog.getAsset(frogModel).as<assets::Model>();
