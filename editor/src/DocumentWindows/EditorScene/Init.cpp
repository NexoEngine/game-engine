--- conflicted
+++ resolved
@@ -120,41 +120,6 @@
         // scene.addEntity(pointLight);
         const ecs::Entity directionalLight = LightFactory::createDirectionalLight({0.2f, -1.0f, -0.3f});
         scene.addEntity(directionalLight);
-<<<<<<< HEAD
-        const ecs::Entity spotLight = LightFactory::createSpotLight({-2.0f, 5.0f, 0.0f}, {0.0f, -1.0f, 0.0f}, {0.0f, 0.0f, 1.0f});
-        utils::addPropsTo(spotLight, utils::PropsType::SPOT_LIGHT);
-        scene.addEntity(spotLight);
-        const ecs::Entity basicCube = EntityFactory3D::createCube({0.0f, 0.25f, 0.0f}, {20.0f, 0.5f, 20.0f},
-                                                               {0.0f, 0.0f, 0.0f}, {0.05f * 1.7, 0.09f * 1.35, 0.13f * 1.45, 1.0f});
-        app.getSceneManager().getScene(m_sceneId).addEntity(basicCube);
-
-        const ecs::Entity ground = EntityFactory3D::createCube(
-            {0.0f, 0.25f, 0.0f}, // position
-            {20.0f, 0.5f, 20.0f}, // size
-            {0.0f, 0.0f, 0.0f},
-            {0.2f, 0.2f, 0.2f, 1.0f} // color
-        );
-        app.getPhysicsSystem()->createStaticBody(ground, app.m_coordinator->getComponent<components::TransformComponent>(ground));
-        scene.addEntity(ground);
-
-        const ecs::Entity fallingCube = EntityFactory3D::createCube(
-            {0.0f, 5.0f, 0.0f},
-            {1.0f, 1.0f, 1.0f},
-            {0.0f, 0.0f, 0.0f},
-            {1.0f, 0.2f, 0.2f, 1.0f}
-        );
-        app.getPhysicsSystem()->createDynamicBody(fallingCube, app.m_coordinator->getComponent<components::TransformComponent>(fallingCube));
-        scene.addEntity(fallingCube);
-
-        const ecs::Entity fallingCube2 = EntityFactory3D::createCube(
-            {0.5f, 7.0f, 0.0f},
-            {1.0f, 1.0f, 1.0f},
-            {0.0f, 0.0f, 0.0f},
-            {1.0f, 0.2f, 0.2f, 1.0f}
-        );
-        app.getPhysicsSystem()->createDynamicBody(fallingCube2, app.m_coordinator->getComponent<components::TransformComponent>(fallingCube2));
-        scene.addEntity(fallingCube2);
-=======
         // const ecs::Entity spotLight = LightFactory::createSpotLight({-2.0f, 5.0f, 0.0f}, {0.0f, -1.0f, 0.0f}, {0.0f, 0.0f, 1.0f});
         // utils::addPropsTo(spotLight, utils::PropsType::SPOT_LIGHT);
         // scene.addEntity(spotLight);
@@ -212,7 +177,6 @@
         //                                                          {0.0f, 0.0f, 0.0f});
 
         app.getSceneManager().getScene(m_sceneId).addEntity(ModelAvocado);
->>>>>>> 63e5330c
     }
 
     void EditorScene::setupWindow()
