--- conflicted
+++ resolved
@@ -17,11 +17,7 @@
 #include "IconsFontAwesome.h"
 
 #include <imgui_internal.h>
-<<<<<<< HEAD
-=======
-#include <raylib.h>
 #include <random>
->>>>>>> 75fd71d1
 
 #include "SceneViewManager.hpp"
 
