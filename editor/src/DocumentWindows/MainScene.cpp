//// MainScene.cpp ////////////////////////////////////////////////////////////
//
//  zzzzz       zzz  zzzzzzzzzzzzz    zzzz      zzzz       zzzzzz  zzzzz
//  zzzzzzz     zzz  zzzz                    zzzz       zzzz           zzzz
//  zzz   zzz   zzz  zzzzzzzzzzzzz         zzzz        zzzz             zzz
//  zzz    zzz  zzz  z                  zzzz  zzzz      zzzz           zzzz
//  zzz         zzz  zzzzzzzzzzzzz    zzzz       zzz      zzzzzzz  zzzzz
//
//  Author:      Mehdy MORVAN
//  Date:        10/11/2024
//  Description: Source for the main scene document window
//
///////////////////////////////////////////////////////////////////////////////

#include "MainScene.hpp"
#include "EntityFactory2D.hpp"
#include "Nexo.hpp"
#include "math/Matrix.hpp"
#include "backends/ImGuiBackend.hpp"

#include <glm/gtc/matrix_transform.hpp>
#include <glm/gtc/type_ptr.hpp>

#include "SceneViewManager.hpp"

namespace nexo::editor {

    MainScene::MainScene(std::string sceneName, bool defaultScene) : m_sceneName(std::move(sceneName)),
                                                                     m_defaultScene(defaultScene) {}

    MainScene::~MainScene()
    {}

    void MainScene::setup()
    {
        setupImguizmo();
        setupWindow();
        setupFramebuffer();
        setupScene();
    }

    void MainScene::setupScene()
    {
        auto &app = getApp();
        _sceneID = app.createScene(m_sceneName);
        scene::LayerId layerId = app.addNewLayer(_sceneID, "Layer 1");
        m_camera = std::make_shared<camera::OrthographicCameraController>(_viewSize.x / _viewSize.y, true);
        app.attachCamera(_sceneID, m_camera, layerId);
        if (m_defaultScene)
            loadDefaultEntities(layerId);
    }

    void MainScene::setupImguizmo()
    {
        ImGuizmo::SetOrthographic(true);
    }

    void MainScene::loadDefaultEntities(scene::LayerId defaultLayerId)
    {
        auto &app = getApp();
        ecs::Entity basicQuad = EntityFactory2D::createQuad({0.0f, 0.0f, 0.0f}, {1.0f, 1.0f}, 45.0f);
        m_sceneManagerBridge->setSelectedEntity(basicQuad);
        app.addEntityToScene(basicQuad, _sceneID, defaultLayerId);
    }

    void MainScene::setupWindow()
    {
        ImVec2 pos = ImVec2(118, 24);
        ImVec2 size = ImVec2(1280, 720);
        ImGui::SetNextWindowPos(pos, ImGuiCond_FirstUseEver);
        ImGui::SetNextWindowSize(size, ImGuiCond_FirstUseEver);
        _viewSize = size;
    }

    void MainScene::shutdown()
    {}

    void MainScene::setupFramebuffer()
    {
        renderer::FramebufferSpecs framebufferSpecs;
        framebufferSpecs.width = _viewSize.x;
        framebufferSpecs.height = _viewSize.y;
        m_framebuffer = renderer::Framebuffer::create(framebufferSpecs);
    }

    void MainScene::handleKeyEvents()
    {}

    void MainScene::renderToolbar()
    {
        static bool chose_primitive = false;
        ImVec2 buttonSize = ImVec2(40, 40);
        float padding = 0.0f;

        ImGui::PushStyleVar(ImGuiStyleVar_ItemSpacing, ImVec2(padding, padding));
        ImGui::SetCursorScreenPos(ImVec2(_viewPosition.x + 10, _viewPosition.y + 10));
        if (ImGui::Button("Orthographic"))
        {
            // Switch to orthographic camera mode
            //engine::camera::setMode(CameraMode::ORTHOGRAPHIC);
        }

        ImGui::SameLine();
        if (ImGui::Button("Perspective"))
        {
            // Switch to perspective camera mode
            //engine::camera::setMode(CameraMode::PERSPECTIVE);
        }

        // ImGui::SameLine();
        // if (ImGui::Button(ICON_FA_HAND_POINTER, buttonSize))
        // {
        //     // Set cursor to normal mode
        //     //engine::input::setCursorMode(CursorMode::NORMAL);
        // }
        //
        // ImGui::SameLine();
        // if (ImGui::Button(ICON_FA_HAND, buttonSize))
        // {
        //     // Set cursor to pan mode
        //     //engine::input::setCursorMode(CursorMode::PAN);
        // }
        //
        // ImGui::SameLine();
        // if (ImGui::Button(ICON_FA_ARROWS_SPIN, buttonSize))
        // {
        //     // Set cursor to rotate mode
        //     //engine::input::setCursorMode(CursorMode::ROTATE);
        // }
        //
        // ImGui::SameLine();
        // if (ImGui::Button(ICON_FA_CUBE, buttonSize))
        // {
        //     ImGui::OpenPopup("add_primitive");
        // }

        ImGui::SameLine();
        if (ImGui::BeginPopup("add_primitive"))
        {
            const char *primitives_names[] = {
                "  Cube", "  Plan", "  Sphere",\
                "  Cylinder", "  Cone", "  Polygon", "  Torus", "  Knot",\
                "  Hemisphere"
            };
            // PrimitiveFunction add_primitive_fct[] = {
            //     &Main3DScene::add_cube,
            //     &Main3DScene::add_plan,
            //     &Main3DScene::add_sphere,
            //     &Main3DScene::add_cylinder,
            //     &Main3DScene::add_cone,
            //     &Main3DScene::add_polygon,
            //     &Main3DScene::add_torus,
            //     &Main3DScene::add_knot,
            //     &Main3DScene::add_hemisphere
            // };
            ImGui::SeparatorText(" Add primitive ");
            // for (int i = 0; i < IM_ARRAYSIZE(primitives_names); i++)
            // {
            //     if (ImGui::Selectable(primitives_names[i], &chose_primitive))
            //     {
            //         (this->*add_primitive_fct[i])();
            //     }
            // }

            ImGui::EndPopup();
        }

        ImGui::SameLine();
        ImGui::PushItemWidth(100);
        if (ImGui::DragInt("Target FPS", &_targetFPS, 1, 1, 120))
        {
            // Set target FPS
        }
        ImGui::PopItemWidth();
        ImGui::PopStyleVar();
    }

    void MainScene::renderGizmo()
    {
        auto &coord = nexo::Application::m_coordinator;
        auto &viewManager = SceneViewManager::getInstance();
        if (m_sceneManagerBridge->getSelectionType() != SelectionType::ENTITY ||
            viewManager->getSelectedScene() != _sceneID)
            return;
        auto &selectionData = m_sceneManagerBridge->getData();
        if (!std::holds_alternative<EntityProperties>(selectionData))
            return;
        ecs::Entity entity = std::get<EntityProperties>(selectionData).entity;
        ImGuizmo::SetOrthographic(m_camera->getMode() == camera::CameraMode::ORTHOGRAPHIC);
        ImGuizmo::SetDrawlist();
        ImGuizmo::SetID(entity);
        ImGuizmo::SetRect(_viewPosition.x, _viewPosition.y, _viewSize.x, _viewSize.y);
        glm::mat4 viewMatrix = m_camera->getViewMatrix();
        glm::mat4 projectionMatrix = m_camera->getProjectionMatrix();
        auto transf = coord->tryGetComponent<components::TransformComponent>(entity);
        if (!transf)
            return;
        glm::mat4 transformMatrix = glm::translate(glm::mat4(1.0f), transf->get().pos) *
                                    glm::rotate(glm::mat4(1.0f), glm::radians(transf->get().rotation.z),
                                                glm::vec3(0.0f, 0.0f, 1.0f)) *
                                    glm::scale(glm::mat4(1.0f), {transf->get().size.x, transf->get().size.y, 1.0f});
        ImGuizmo::Enable(true);
        ImGuizmo::Manipulate(glm::value_ptr(viewMatrix), glm::value_ptr(projectionMatrix),
                             _currentGizmoOperation,
                             ImGuizmo::MODE::LOCAL,
                             glm::value_ptr(transformMatrix));

        glm::vec3 translation(0);
        glm::vec3 rotation(0);
        glm::vec3 scale(0);

        math::decomposeTransformEuler(transformMatrix, translation, rotation, scale);

        if (ImGuizmo::IsUsing())
        {
            transf->get().pos = translation;
            transf->get().rotation = glm::degrees(rotation);
            transf->get().size = scale;
        }
    }

    void MainScene::renderView()
    {
        // Resize handling
        ImVec2 viewportPanelSize = ImGui::GetContentRegionAvail();
        if (_viewSize.x != viewportPanelSize.x || _viewSize.y != viewportPanelSize.y)
        {
            m_framebuffer->resize(viewportPanelSize.x, viewportPanelSize.y);
            _viewSize.x = viewportPanelSize.x;
            _viewSize.y = viewportPanelSize.y;
            const auto event = std::make_shared<event::EventWindowResize>(viewportPanelSize.x, viewportPanelSize.y);
            getApp().getEventManager()->emitEvent<event::EventWindowResize>(event);
        }

        // Render framebuffer
        unsigned int textureId = m_framebuffer->getColorAttachmentId();
<<<<<<< HEAD
        ImGui::Image(textureId, _viewSize, ImVec2(0, 1), ImVec2(1, 0));
=======
        ImGui::Image((ImTextureID) (intptr_t) textureId, _viewSize, ImVec2(0, 1), ImVec2(1, 0));
>>>>>>> 75fd71d1
    }

    glm::vec2 MainScene::getMouseWorldPosition() const
    {
        ImVec2 mousePos = ImGui::GetMousePos();
        float mouseX = mousePos.x - _viewPosition.x;
        float mouseY = mousePos.y - _viewPosition.y;

        glm::vec2 ndc = {
            (mouseX / _viewSize.x) * 2.0f - 1.0f,
            1.0f - (mouseY / _viewSize.y) * 2.0f
        };

        glm::vec4 worldPos = glm::inverse(m_camera->getViewProjectionMatrix()) * glm::vec4(ndc, 0.0f, 1.0f);
        return glm::vec2(worldPos.x, worldPos.y);
    }

    void MainScene::rayPicking()
    {
        ImVec2 mousePos = ImGui::GetMousePos();
        ImVec2 windowPos = ImGui::GetWindowPos();
        ImVec2 windowSize = ImGui::GetWindowSize();

        bool insideWindow = mousePos.x >= windowPos.x && mousePos.x <= (windowPos.x + windowSize.x) &&
                            mousePos.y >= windowPos.y && mousePos.y <= (windowPos.y + windowSize.y);

        if (!insideWindow)
            return;
        auto &coord = Application::m_coordinator;
        std::vector<ecs::Entity> sceneEntities = m_sceneManagerBridge->getSceneRenderedEntities(_sceneID);
        auto mouseWorldPosition = getMouseWorldPosition();
        for (auto entity: sceneEntities)
        {
            auto transformComponent = coord->tryGetComponent<components::TransformComponent>(entity);
            auto renderComponent = coord->tryGetComponent<components::RenderComponent>(entity);

            if (renderComponent && transformComponent)
            {
                if (renderComponent->get().renderable->isClicked(transformComponent->get(), mouseWorldPosition))
                {
                    m_sceneManagerBridge->setSelectedEntity(-1);
                    EntityProperties props;
                    props.entity = entity;
                    m_sceneManagerBridge->setData(props);
                    m_sceneManagerBridge->setSelectionType(SelectionType::ENTITY);
                    return;
                }
            }
        }
        m_sceneManagerBridge->unselectEntity();
    }

    void MainScene::setHiddenLayerStatus(bool status)
    {
        for (auto hiddenLayer: m_hiddenLayers)
            m_sceneManagerBridge->setLayerRenderStatus(_sceneID, hiddenLayer, status);
    }

    void MainScene::show()
    {
        setHiddenLayerStatus(false);
        ImGui::PushStyleVar(ImGuiStyleVar_WindowPadding, ImVec2(0, 0));
        ImGui::SetNextWindowSizeConstraints(ImVec2(480, 270), ImVec2(1920, 1080));

        if (ImGui::Begin(m_sceneName.c_str(), &m_opened, ImGuiWindowFlags_NoScrollbar | ImGuiWindowFlags_NoCollapse))
        {
            _viewPosition = ImGui::GetCursorScreenPos();

            m_focused = ImGui::IsWindowFocused();
            m_sceneManagerBridge->setSceneActiveStatus(_sceneID, m_focused);
            m_camera->zoomOn = m_focused;
            if (m_focused)
            {
                auto &viewManager = SceneViewManager::getInstance();
                if (viewManager->getSelectedScene() != _sceneID)
                {
                    viewManager->setSelectedScene(_sceneID);
                    m_sceneManagerBridge->unselectEntity();
                }
            }

            if (ImGui::IsMouseClicked(ImGuiMouseButton_Left) && !ImGuizmo::IsUsing())
                rayPicking();

            renderView();
            renderGizmo();
        }
        ImGui::End();
        ImGui::PopStyleVar();
        setHiddenLayerStatus(true);
    }

    void MainScene::update()
    {
        setHiddenLayerStatus(false);
        if (!m_opened)
            return;
        handleKeyEvents();

        m_framebuffer->bind();
        runEngine(_sceneID, RenderingType::FRAMEBUFFER);
        m_framebuffer->unbind();
        setHiddenLayerStatus(true);
    }

    void MainScene::addDefaultCameraToLayer(scene::LayerId id) const
    {
        auto &layerStack = m_sceneManagerBridge->getSceneLayers(_sceneID);
        std::shared_ptr<layer::Layer> layer = layerStack[id];
        auto newCamera = std::make_shared<camera::OrthographicCameraController>(_viewSize.x / _viewSize.y, true);
        layer->attachCamera(newCamera);
    }

}<|MERGE_RESOLUTION|>--- conflicted
+++ resolved
@@ -234,11 +234,7 @@
 
         // Render framebuffer
         unsigned int textureId = m_framebuffer->getColorAttachmentId();
-<<<<<<< HEAD
-        ImGui::Image(textureId, _viewSize, ImVec2(0, 1), ImVec2(1, 0));
-=======
         ImGui::Image((ImTextureID) (intptr_t) textureId, _viewSize, ImVec2(0, 1), ImVec2(1, 0));
->>>>>>> 75fd71d1
     }
 
     glm::vec2 MainScene::getMouseWorldPosition() const
