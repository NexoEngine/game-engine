{
  "name": "nexo-engine",
  "version-string": "0.1.0",
  "description": "Nexo Engine",
  "documentation": "https://nexoengine.github.io/game-engine/",
  "builtin-baseline": "b2cb0da531c2f1f740045bfe7c4dac59f0b2b69c",
  "dependencies": [
    {
      "name": "imgui",
      "version>=": "1.95.0",
      "features": [
        "docking-experimental",
        "glfw-binding",
        "opengl3-binding"
      ]
    },
    {"name": "imguizmo", "version>=": "2024-05-29"},
    {"name": "boost-preprocessor", "version>=": "1.76.0"},
    {"name": "joltphysics", "version>=": "5.0.0"},
    {"name": "loguru", "version>=": "2.1.0#3"},
    {"name": "glm", "version>=": "1.0.1"},
    {"name": "glfw3", "version>=": "3.4"},
    {"name": "glad", "version>=": "0.1.36"},
    {"name": "stb", "version>=": "2023-04-11"},
    {"name": "tinyfiledialogs", "version>=": "3.8.8#4"},
<<<<<<< HEAD
    {"name": "gtest", "version>=": "1.15.2#0"}
=======
    {"name":  "assimp", "version>=":  "5.4.3#0"}
>>>>>>> 9b95a91f
  ]
}<|MERGE_RESOLUTION|>--- conflicted
+++ resolved
@@ -23,10 +23,7 @@
     {"name": "glad", "version>=": "0.1.36"},
     {"name": "stb", "version>=": "2023-04-11"},
     {"name": "tinyfiledialogs", "version>=": "3.8.8#4"},
-<<<<<<< HEAD
-    {"name": "gtest", "version>=": "1.15.2#0"}
-=======
+    {"name": "gtest", "version>=": "1.15.2#0"},
     {"name":  "assimp", "version>=":  "5.4.3#0"}
->>>>>>> 9b95a91f
   ]
 }