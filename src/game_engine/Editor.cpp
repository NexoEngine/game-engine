--- conflicted
+++ resolved
@@ -28,10 +28,7 @@
 
 #include "game_engine/editor/GameEngineEditor.hpp"
 
-<<<<<<< HEAD
 #include <iostream>
-=======
->>>>>>> 728f58f9
 #include <thread>
 
 int main(int argc, char* argv[])
