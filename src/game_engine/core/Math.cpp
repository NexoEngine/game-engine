--- conflicted
+++ resolved
@@ -7,13 +7,10 @@
 
 #include "game_engine/GameEngine.hpp"
 #include "game_engine/Math.hpp"
-<<<<<<< HEAD
 #ifndef M_PI
     #define M_PI 3.14159265358979323846
 #endif
-=======
 #include <numbers>
->>>>>>> 1021975c
 
 namespace engine {
     Matrix math::matrixFromFloat16(const float16& matrix)
