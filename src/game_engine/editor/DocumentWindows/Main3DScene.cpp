/*
** EPITECH PROJECT, 2024
** game_engine
** File description:
** Main3DScene.cpp
*/

#include "imgui.h"
#include "rlImGui.h"

#include "game_engine/editor/DocumentWindows/Main3DScene.hpp"
#include "CameraHandling.hpp"
#include "EntityHandling.hpp"
#include "LightHandling.hpp"
#include "Math.hpp"
#include "EventHandling.hpp"
#include "Rendering.hpp"

#include <ImGuizmo.h>
#include <rlgl.h>
#include <loguru/loguru.hpp>
#include <limits>

#include "game_engine/ecs/components/Physics.hpp"
#include "../../TestBehaviour.hpp"

class input;

engine::editor::Main3DScene::Main3DScene()
    : _camera(engine::createMovableCamera(Vector3{7.0f, 7.0f, 7.0f}, Vector3{0.0f, 0.0f, 0.0f})),
    _sceneID(engine::createScene())
{
    setupScene();
}

engine::editor::Main3DScene::~Main3DScene()
{
}

void engine::editor::Main3DScene::setup()
{
    setupWindow();
    setupGridShader();
    engine::enableDebug();
}

void engine::editor::Main3DScene::shutdown()
{

}

void engine::editor::Main3DScene::show()
{
    ImGui::PushStyleVar(ImGuiStyleVar_WindowPadding, ImVec2(0, 0));
    ImGui::SetNextWindowSizeConstraints(ImVec2(400, 400), ImVec2((float)GetScreenWidth(), (float)GetScreenHeight()));

    if (ImGui::Begin("3D View", &_opened, ImGuiWindowFlags_NoScrollbar))
    {
        _viewPosition = ImGui::GetCursorScreenPos();
        _viewSize = ImGui::GetContentRegionAvail();
        ImVec2 windowPos = ImGui::GetWindowPos();
        Vector2 offset = {windowPos.x, windowPos.y};
        engine::setSceneWindowOffset(_sceneID, offset);
        renderView();
        renderToolbar();
        renderGizmo();
        if (engine::isMouseButtonDown(ecs::components::input::MouseButtons::MouseLeft) && !ImGuizmo::IsUsing())
            rayPicking();

        // Draw the rest of the window contents
        _focused = ImGui::IsWindowFocused(ImGuiFocusedFlags_ChildWindows);
        _prevWindowSize = _currentWindowSize;
        _currentWindowSize = ImGui::GetWindowSize();


    }
    ImGui::End();
    ImGui::PopStyleVar();
}

void engine::editor::Main3DScene::rayPicking()
{

    ecs::Entity hitEntity = -1;
    float minDistance = std::numeric_limits<float>::max();
    ImVec2 windowPos = ImGui::GetWindowPos();
    ImVec2 mousePos = ImGui::GetMousePos();
    Vector2 mousePosRelative = {mousePos.x - windowPos.x, mousePos.y - windowPos.y};
    Ray ray = math::castRayFromMouse(mousePosRelative, _camera);

    for (auto entity : _sceneManagerBridge.getSceneEntities(_sceneID)) {
        BoundingBox entityBox = engine::getEntityBoundingBox(entity);
        Matrix transformMatrix = engine::entity::getTransformMatrix(entity);
        float intersectionDistance = 0.0f;
        bool hit = math::rayOBBCollisionFromAABBTransformed(ray.position, ray.direction, entityBox.min, entityBox.max, transformMatrix, intersectionDistance);
        if (hit && intersectionDistance < minDistance) {
            hitEntity = entity;
            minDistance = intersectionDistance;
        }   
    }

    if (hitEntity != -1) {
        _sceneManagerBridge.setSelectedEntity(hitEntity);
    }
}

void engine::editor::Main3DScene::update()
{
    if (!_opened)
        return;
    handleWindowResize();
    handleKeyEvents();

    _selectedEntity = _sceneManagerBridge.getSelectedEntity();

    // limit fps to _targetFPS with clock, frameTime in ms
    auto frameTimeMs = static_cast<long long>(1.0 / _targetFPS * 1000.0);

    static auto lastTime = std::chrono::high_resolution_clock::now();
    auto currentTime = std::chrono::high_resolution_clock::now();

    auto elapsedTime = std::chrono::duration_cast<std::chrono::milliseconds>(currentTime - lastTime).count();

    if (elapsedTime < frameTimeMs)
        return;
    _sceneManagerBridge.deactivateAllScenes();
    engine::activateScene(_sceneID);
    engine::update(_sceneID);
    engine::startRendering(_sceneID, _camera->getCameraID());
    engine::renderGrid(_sceneID, _camera->getCameraID());
    engine::renderAllEntities(_sceneID, _camera->getCameraID());
    engine::endRendering(_sceneID);
    lastTime = currentTime;
}

void engine::editor::Main3DScene::setupWindow()
{
    ImVec2 pos = ImVec2(118, 24);
    ImVec2 size = ImVec2(1389, 804);
    ImGui::SetNextWindowPos(pos, ImGuiCond_FirstUseEver);
    ImGui::SetNextWindowSize(size, ImGuiCond_FirstUseEver);
    _currentWindowSize = size;
    _viewSize = size;
}

void engine::editor::Main3DScene::setupGridShader()
{
    _gridShader = LoadShader("src/game_engine/ressources/shaders/grid_fading.vs", "src/game_engine/ressources/shaders/grid_fading.fs");
    _matViewLoc = GetShaderLocation(_gridShader, "matView");
    _matProjectionLoc = GetShaderLocation(_gridShader, "matProjection");
}

void engine::editor::Main3DScene::setupScene()
{
    setupCamera();
    loadEntities();
    activateScene(_sceneID);
}

void engine::editor::Main3DScene::setupCamera()
{
    engine::attachCamera(_sceneID, _camera);

    ImGuizmo::SetOrthographic(false);
}

void engine::editor::Main3DScene::loadEntities()
{
<<<<<<< HEAD
    ecs::Entity knot = engine::createKnot({0, 0, 0}, 1.0f, 0.5f, 16, 16, WHITE, true, BLACK);
    //ecs::Entity torus = engine::createTorus({0, 0, 0}, 1.0f, 0.5f, 16, 16, WHITE, true, BLACK);
    //ecs::Entity cone = engine::createCone({0, 0, 0}, 1.0f, 2.0f, 16, WHITE, true, BLACK);
    //ecs::Entity hemisphere = engine::createHemisphere({0, 0, 0}, 5.0f, 16, 16, WHITE, true, BLACK);
    // ecs::Entity polygon = engine::createPolygon({0, 0, 0}, 8, 1.0f, 1.0f, WHITE, true, BLACK);
    // ecs::Entity cylinder = engine::createCylinder({0, 0, 0}, 3.0f, 2.0f, WHITE, true, BLACK);
    // ecs::Entity cube = engine::createCube({0, 0, 0}, 5, 0.5, 5, WHITE, true);
    // ecs::Entity model = engine::createModel3D("src/game_engine/ressources/models/guy.iqm", {0, 0, 0});
    // ecs::Entity cube2 = engine::createCube({0, 0, 0}, 10, 1, 10, WHITE, true);
=======
    ecs::Entity cube = engine::createCube({0, 0.5, 0}, 2, 2, 2, WHITE, true);
    //ecs::Entity model = engine::createModel3D("src/game_engine/ressources/models/guy.iqm", {0, 0, 0});
    ecs::Entity cube2 = engine::createCube({0, 0, 0}, 10, 1, 10, WHITE, true);
>>>>>>> 1021975c
    auto light = engine::createLight(engine::core::POINT, {-2, 1, -2}, {0, 0, 0}, YELLOW);
    auto light2 = engine::createLight(engine::core::POINT, {2, 1, 2}, {0, 0, 0}, RED);
    auto light3 = engine::createLight(engine::core::POINT, {-2, 1, 2}, {0, 0, 0}, GREEN);
    auto light4 = engine::createLight(engine::core::POINT, {2, 1, -2}, {0, 0, 0}, BLUE);
<<<<<<< HEAD
    // _selectedEntity = model;
    engine::addEntityToScene(knot, _sceneID);
    // engine::addEntityToScene(cube, _sceneID);
    // engine::addEntityToScene(model, _sceneID);
    // engine::addEntityToScene(cube2, _sceneID);
=======
    _selectedEntity = cube;
    engine::addEntityToScene(cube, _sceneID);
    engine::addEntityToScene(cube2, _sceneID);
>>>>>>> 1021975c
}

void engine::editor::Main3DScene::handleWindowResize()
{
    if (!isWindowResized())
        return;
    _camera->updateRenderTextureSize(static_cast<int>(_viewSize.x), static_cast<int>(_viewSize.y));
    ImGuizmo::SetRect(_viewPosition.x, _viewPosition.y, _viewSize.x, _viewSize.y);
}

<<<<<<< HEAD
typedef void (engine::editor::Main3DScene::*PrimitiveFunction)();
=======


void engine::editor::Main3DScene::handleKeyEvents()
{
    using ecs::components::input::Keys;
    if (engine::isKeyPressed(Keys::KeyG))
    {
        _currentGizmoOperation = ImGuizmo::OPERATION::TRANSLATE;
    }
    else if (engine::isKeyPressed(Keys::KeyR))
    {
        _currentGizmoOperation = ImGuizmo::OPERATION::ROTATE;
    }
    else if (engine::isKeyPressed(Keys::KeyE))
    {
        _currentGizmoOperation = ImGuizmo::OPERATION::SCALE;
    }
}

void engine::editor::Main3DScene::renderGrid(void)
{
    Matrix view = GetCameraMatrix(_camera->getCamera());
    Vector2 screenSize = _camera->getRenderTextureSize();
    Matrix projection = MatrixPerspective(_camera->getFov() * DEG2RAD, screenSize.x / screenSize.y, _nearPlane, _farPlane);
    SetShaderValueMatrix(_gridShader, _matViewLoc, view);
    SetShaderValueMatrix(_gridShader, _matProjectionLoc, projection);
    RenderTexture renderTexture = _camera->getRenderTexture();
    BeginTextureMode(renderTexture);
        BeginMode3D(_camera->getCamera());
            rlDisableDepthTest();
            BeginShaderMode(_gridShader);
                rlPushMatrix();
                rlTranslatef(0.0f, 0.0f, 0.0f);
                rlScalef(1000.0f, 1.0f, 1000.0f);

                rlBegin(RL_TRIANGLES);
                    rlVertex3f(-1, 1, -0);
                    rlVertex3f(-1, -1, 0);
                    rlVertex3f(1, -1, 0);
                    rlVertex3f(1, 1, 0);
                    rlVertex3f(-1, 1, 0);
                    rlVertex3f(1, -1, 0);
                rlEnd();
                rlPopMatrix();
            EndShaderMode();
            rlEnableDepthTest();
        EndMode3D();
    EndTextureMode();
}
>>>>>>> 1021975c

void engine::editor::Main3DScene::renderToolbar()
{
    static bool chose_primitive = false;
    ImVec2 buttonSize = ImVec2(40, 40);
    float padding = 0.0f;

    ImGui::PushStyleVar(ImGuiStyleVar_ItemSpacing, ImVec2(padding, padding));
    ImGui::SetCursorScreenPos(ImVec2(_viewPosition.x + 10, _viewPosition.y + 10));
    if (ImGui::Button("Orthographic")) {
        // Switch to orthographic camera mode
        //engine::camera::setMode(CameraMode::ORTHOGRAPHIC);
    }

    ImGui::SameLine();
    if (ImGui::Button("Perspective")) {
        // Switch to perspective camera mode
        //engine::camera::setMode(CameraMode::PERSPECTIVE);
    }

    ImGui::SameLine();
    if (ImGui::Button(ICON_FA_HAND_POINTER, buttonSize)) {
        // Set cursor to normal mode
        //engine::input::setCursorMode(CursorMode::NORMAL);
    }

    ImGui::SameLine();
    if (ImGui::Button(ICON_FA_HAND, buttonSize)) {
        // Set cursor to pan mode
        //engine::input::setCursorMode(CursorMode::PAN);
    }

    ImGui::SameLine();
    if (ImGui::Button(ICON_FA_ARROWS_SPIN, buttonSize)) {
        // Set cursor to rotate mode
        //engine::input::setCursorMode(CursorMode::ROTATE);
    }

    ImGui::SameLine();
    if (ImGui::Button(ICON_FA_CUBE, buttonSize)) {
        ImGui::OpenPopup("add_primitive");
    }

    ImGui::SameLine();
    if (ImGui::BeginPopup("add_primitive"))
    {
        const char* primitives_names[] = { "  Cube", "  Plan", "  Sphere",\
            "  Cylinder", "  Cone", "  Polygon", "  Torus", "  Knot",\
            "  Hemisphere" };
        PrimitiveFunction add_primitive_fct[] = {
            &Main3DScene::add_cube,
            &Main3DScene::add_plan,
            &Main3DScene::add_sphere,
            &Main3DScene::add_cylinder,
            &Main3DScene::add_cone,
            &Main3DScene::add_polygon,
            &Main3DScene::add_torus,
            &Main3DScene::add_knot,
            &Main3DScene::add_hemisphere
        };
        ImGui::SeparatorText(" Add primitive ");
        for (int i = 0; i < IM_ARRAYSIZE(primitives_names); i++)
        {
            if (ImGui::Selectable(primitives_names[i], &chose_primitive))
            {
                (this->*add_primitive_fct[i])();
            }
        }

        ImGui::EndPopup();
    }

    ImGui::SameLine();
    ImGui::PushItemWidth(100);
    if (ImGui::DragInt("Target FPS", &_targetFPS, 1, 1, 120)) {
        // Set target FPS
    }
    ImGui::PopItemWidth();
    ImGui::PopStyleVar();
}

void engine::editor::Main3DScene::renderGizmo()
{
    ImGuizmo::SetOrthographic(false);
    ImGuizmo::SetDrawlist();
    ImGuizmo::SetID(_selectedEntity);
    ImGuizmo::SetRect(_viewPosition.x, _viewPosition.y, _viewSize.x, _viewSize.y);
    Matrix viewMatrix = _camera->getViewMatrix();
    Matrix projectionMatrix = _camera->getProjectionMatrix(_currentWindowSize.x / _currentWindowSize.y, 0.1f, 1000.0f);
    Matrix objectMatrix = engine::entity::getTransformMatrix(_selectedEntity);
    auto &transf = engine::entity::getComponent<ecs::components::physics::transform_t>(_selectedEntity);

    float16 viewMatrixFloats = MatrixToFloatV(viewMatrix);
    float16 projectionMatrixFloats = MatrixToFloatV(projectionMatrix);
    float16 objectMatrixFloats = MatrixToFloatV(objectMatrix);

    ImGuizmo::Enable(true);
    ImGuizmo::Manipulate(viewMatrixFloats.v, projectionMatrixFloats.v,
                         _currentGizmoOperation,
                         ImGuizmo::MODE::LOCAL,
                         objectMatrixFloats.v);

    Vector3 translation = {0};
    Vector3 rotation = {0};
    Vector3 scale = {0};

    math::decomposeTransformMatrixEuler(engine::math::matrixFromFloat16(objectMatrixFloats), translation, rotation, scale);

    if (ImGuizmo::IsUsing())
    {
        transf.pos = translation;
        transf.rotation = rotation;
        transf.scale = scale;
        engine::entity::setTransformMatrix(_selectedEntity, engine::math::matrixFromFloat16(objectMatrixFloats));
    }
}

void engine::editor::Main3DScene::renderView()
{
    rlImGuiImageRenderTexture(&_camera->getRenderTexture());
}

bool engine::editor::Main3DScene::isWindowResized() const
{
    return _currentWindowSize.x != _prevWindowSize.x || _currentWindowSize.y != _prevWindowSize.y;
}
<|MERGE_RESOLUTION|>--- conflicted
+++ resolved
@@ -166,36 +166,17 @@
 
 void engine::editor::Main3DScene::loadEntities()
 {
-<<<<<<< HEAD
-    ecs::Entity knot = engine::createKnot({0, 0, 0}, 1.0f, 0.5f, 16, 16, WHITE, true, BLACK);
-    //ecs::Entity torus = engine::createTorus({0, 0, 0}, 1.0f, 0.5f, 16, 16, WHITE, true, BLACK);
-    //ecs::Entity cone = engine::createCone({0, 0, 0}, 1.0f, 2.0f, 16, WHITE, true, BLACK);
-    //ecs::Entity hemisphere = engine::createHemisphere({0, 0, 0}, 5.0f, 16, 16, WHITE, true, BLACK);
-    // ecs::Entity polygon = engine::createPolygon({0, 0, 0}, 8, 1.0f, 1.0f, WHITE, true, BLACK);
-    // ecs::Entity cylinder = engine::createCylinder({0, 0, 0}, 3.0f, 2.0f, WHITE, true, BLACK);
-    // ecs::Entity cube = engine::createCube({0, 0, 0}, 5, 0.5, 5, WHITE, true);
-    // ecs::Entity model = engine::createModel3D("src/game_engine/ressources/models/guy.iqm", {0, 0, 0});
-    // ecs::Entity cube2 = engine::createCube({0, 0, 0}, 10, 1, 10, WHITE, true);
-=======
     ecs::Entity cube = engine::createCube({0, 0.5, 0}, 2, 2, 2, WHITE, true);
     //ecs::Entity model = engine::createModel3D("src/game_engine/ressources/models/guy.iqm", {0, 0, 0});
     ecs::Entity cube2 = engine::createCube({0, 0, 0}, 10, 1, 10, WHITE, true);
->>>>>>> 1021975c
     auto light = engine::createLight(engine::core::POINT, {-2, 1, -2}, {0, 0, 0}, YELLOW);
     auto light2 = engine::createLight(engine::core::POINT, {2, 1, 2}, {0, 0, 0}, RED);
     auto light3 = engine::createLight(engine::core::POINT, {-2, 1, 2}, {0, 0, 0}, GREEN);
     auto light4 = engine::createLight(engine::core::POINT, {2, 1, -2}, {0, 0, 0}, BLUE);
-<<<<<<< HEAD
-    // _selectedEntity = model;
-    engine::addEntityToScene(knot, _sceneID);
-    // engine::addEntityToScene(cube, _sceneID);
+    engine::addEntityToScene(cube, _sceneID);
     // engine::addEntityToScene(model, _sceneID);
-    // engine::addEntityToScene(cube2, _sceneID);
-=======
+    engine::addEntityToScene(cube2, _sceneID);
     _selectedEntity = cube;
-    engine::addEntityToScene(cube, _sceneID);
-    engine::addEntityToScene(cube2, _sceneID);
->>>>>>> 1021975c
 }
 
 void engine::editor::Main3DScene::handleWindowResize()
@@ -206,10 +187,7 @@
     ImGuizmo::SetRect(_viewPosition.x, _viewPosition.y, _viewSize.x, _viewSize.y);
 }
 
-<<<<<<< HEAD
 typedef void (engine::editor::Main3DScene::*PrimitiveFunction)();
-=======
-
 
 void engine::editor::Main3DScene::handleKeyEvents()
 {
@@ -258,7 +236,6 @@
         EndMode3D();
     EndTextureMode();
 }
->>>>>>> 1021975c
 
 void engine::editor::Main3DScene::renderToolbar()
 {
