/*
** EPITECH PROJECT, 2024
** game_engine
** File description:
** Main3DScene.hpp
*/

#pragma once

#include <cstdint>
#include <EntityHandling.hpp>

#include "ImGuizmo.h"

#include "game_engine/editor/ADocumentWindow.hpp"

#include "game_engine/GameEngine.hpp"

#include <raylib.h>

namespace engine::editor {
    class Main3DScene : public ADocumentWindow {
        public:
            Main3DScene();
            ~Main3DScene() override;

            void setup() override;
            void shutdown() override;
            void show() override;
            void update() override;


        private:
            ImVec2 _currentWindowSize = {0, 0};
            ImVec2 _prevWindowSize = {0, 0};
            ImVec2 _viewSize = {0, 0};
            ImVec2 _viewPosition = {0, 0};
            ecs::Entity _selectedEntity = 0;
            int _targetFPS = 60;
            ImGuizmo::OPERATION _currentGizmoOperation = ImGuizmo::UNIVERSAL;
            ImGuizmo::MODE _currentGizmoMode = ImGuizmo::WORLD;

            std::shared_ptr<engine::core::EngineCamera> _camera;
            float _nearPlane = 0.01f;
            float _farPlane = 1000.0f;
            ecs::SceneID _sceneID;

<<<<<<< HEAD
=======
            Shader _gridShader;
            int _matViewLoc;
            int _matProjectionLoc;

>>>>>>> 1021975c
            // ---------------------- //
            // --- Internal logic --- //
            // ---------------------- //
            void setupWindow();
            void setupScene();
            void setupCamera();
            void setupGridShader();
            void loadEntities();

            void add_cube()
            {
                ecs::Entity cube = engine::createCube({0, 0, 0}, 1, 1, 1, WHITE, true);
                engine::addEntityToScene(cube, _sceneID);
            }

            void add_plan()
            {
                ecs::Entity plan = engine::createPlane({0, 0, 0}, 1, 1, WHITE, true);
                engine::addEntityToScene(plan, engine::editor::Main3DScene::_sceneID);
            }

            void add_sphere()
            {
                ecs::Entity sphere = engine::createSphere({0, 0, 0}, 1, WHITE, true);
                engine::addEntityToScene(sphere, engine::editor::Main3DScene::_sceneID);
            }

            void add_cylinder()
            {
                ecs::Entity cylinder = engine::createCylinder({0, 0, 0}, 1, 1, WHITE, true);
                engine::addEntityToScene(cylinder, engine::editor::Main3DScene::_sceneID);
            }

            void add_cone()
            {
                ecs::Entity cone = engine::createCone({0, 0, 0}, 1, 1, 16, WHITE, true);
                engine::addEntityToScene(cone, engine::editor::Main3DScene::_sceneID);
            }

            void add_polygon()
            {
                ecs::Entity polygon = engine::createPolygon({0, 0, 0}, 6, 1, 1, WHITE, true);
                engine::addEntityToScene(polygon, engine::editor::Main3DScene::_sceneID);
            }

            void add_torus()
            {
                ecs::Entity torus = engine::createTorus({0, 0, 0}, 1, 1, 16, 16, WHITE, true);
                engine::addEntityToScene(torus, engine::editor::Main3DScene::_sceneID);
            }

            void add_knot()
            {
                ecs::Entity knot = engine::createKnot({0, 0, 0}, 1, 1, 16, 16, WHITE, true);
                engine::addEntityToScene(knot, engine::editor::Main3DScene::_sceneID);
            }

            void add_hemisphere()
            {
                ecs::Entity hemisphere = engine::createHemisphere({0, 0, 0}, 1, 16, 16, WHITE, true);
                engine::addEntityToScene(hemisphere, engine::editor::Main3DScene::_sceneID);
            }

            [[nodiscard]] bool isWindowResized() const;
            void handleWindowResize();
            void handleKeyEvents();

            void renderGrid();
            void renderToolbar();
            void renderGizmo();
            void renderView();

            void rayPicking(void);
    };

} // namespace engine::editor<|MERGE_RESOLUTION|>--- conflicted
+++ resolved
@@ -45,13 +45,10 @@
             float _farPlane = 1000.0f;
             ecs::SceneID _sceneID;
 
-<<<<<<< HEAD
-=======
             Shader _gridShader;
             int _matViewLoc;
             int _matProjectionLoc;
 
->>>>>>> 1021975c
             // ---------------------- //
             // --- Internal logic --- //
             // ---------------------- //
